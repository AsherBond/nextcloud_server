--- conflicted
+++ resolved
@@ -99,28 +99,14 @@
 		return false;
 	}
 
-<<<<<<< HEAD
-=======
-	/**
-	* @brief Get the internal path to pass to the storage filesystem call
-	* @param string Source file path
-	* @return Source file path with mount point stripped out
-	*/
-	private function getInternalPath($path) {
-		$mountPoint = OC_Filesystem::getMountPoint($path);
-		$internalPath = substr($path, strlen($mountPoint));
-		return $internalPath;
-	}
-
 	public function getOwner($target) {
-		$shared_item = OCP\Share::getItemSharedWith('folder', $target, OC_Share_Backend_File::FORMAT_SHARED_STORAGE);
+		$shared_item = \OCP\Share::getItemSharedWith('folder', $target, \OC_Share_Backend_File::FORMAT_SHARED_STORAGE);
 		if ($shared_item) {
 			return $shared_item[0]["uid_owner"];
 		}
 		return null;
 	}
 
->>>>>>> ab944094
 	public function mkdir($path) {
 		if ($path == '' || $path == '/' || !$this->isCreatable(dirname($path))) {
 			return false;
