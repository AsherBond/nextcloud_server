--- conflicted
+++ resolved
@@ -1,37 +1,20 @@
 <?php
 /**
- * Copyright (c) 2012 Georg Ehrke <ownclouddev at georgswebsite dot de>
+ * Copyright (c) 2011 Georg Ehrke <ownclouddev at georgswebsite dot de>
  * This file is licensed under the Affero General Public License version 3 or
  * later.
  * See the COPYING-README file.
  */
+
 require_once ('../../../lib/base.php');
-require_once('when/When.php');
+require_once('../../../3rdparty/when/When.php');
 
-<<<<<<< HEAD
-=======
-function create_return_event($event, $vevent){
-	$return_event = array();
-	$return_event['id'] = (int)$event['id'];
-	$return_event['title'] = htmlspecialchars($event['summary']);
-	$return_event['description'] = isset($vevent->DESCRIPTION)?htmlspecialchars($vevent->DESCRIPTION->value):'';
-	$last_modified = $vevent->__get('LAST-MODIFIED');
-	if ($last_modified){
-		$lastmodified = $last_modified->getDateTime()->format('U');
-	}else{
-		$lastmodified = 0;
-	}
-	$return_event['lastmodified'] = (int)$lastmodified;
-	return $return_event;
-}
-
->>>>>>> 3cf81cad
 OC_JSON::checkLoggedIn();
 OC_JSON::checkAppEnabled('calendar');
 
 $start = DateTime::createFromFormat('U', $_GET['start']);
 $end = DateTime::createFromFormat('U', $_GET['end']);
-<<<<<<< HEAD
+
 if($_GET['calendar_id'] == 'shared_rw' || $_GET['calendar_id'] == 'shared_r'){
 	$calendars = OC_Calendar_Share::allSharedwithuser(OC_USER::getUser(), OC_Calendar_Share::CALENDAR, 1, ($_GET['calendar_id'] == 'shared_rw')?'rw':'r');
 	$events = array();
@@ -46,24 +29,18 @@
 		exit;
 	}
 	$events = OC_Calendar_Object::allInPeriod($_GET['calendar_id'], $start, $end);
+	OC_Response::enableCaching(0);
+	OC_Response::setETagHeader($calendar['ctag']);
 }
-=======
-
-$calendar = OC_Calendar_App::getCalendar($_GET['calendar_id']);
-OC_Response::enableCaching(0);
-OC_Response::setETagHeader($calendar['ctag']);
 
 $events = OC_Calendar_Object::allInPeriod($_GET['calendar_id'], $start, $end);
->>>>>>> 3cf81cad
 $user_timezone = OC_Preferences::getValue(OC_USER::getUser(), 'calendar', 'timezone', date_default_timezone_get());
-
 $return = array();
-
 foreach($events as $event){
 	$object = OC_VObject::parse($event['calendardata']);
 	$vevent = $object->VEVENT;
 
-	$return_event = create_return_event($event, $vevent);
+	$return_event = OC_Calendar_App::prepareForOutput($event, $vevent);
 
 	$dtstart = $vevent->DTSTART;
 	$dtend = OC_Calendar_Object::getDTEndFromVEvent($vevent);
@@ -76,11 +53,6 @@
 		$start_dt->setTimezone(new DateTimeZone($user_timezone));
 		$end_dt->setTimezone(new DateTimeZone($user_timezone));
 	}
-<<<<<<< HEAD
-=======
-
-	//Repeating Events
->>>>>>> 3cf81cad
 	if($event['repeating'] == 1){
 		$duration = (double) $end_dt->format('U') - (double) $start_dt->format('U');
 		$r = new When();
@@ -99,11 +71,7 @@
 				$return_event['start'] = $result->format('Y-m-d H:i:s');
 				$return_event['end'] = date('Y-m-d H:i:s', $result->format('U') + $duration);
 			}
-<<<<<<< HEAD
-			$return[] = OC_Calendar_App::prepareForOutput($event, $vevent, $return_event);
-=======
 			$return[] = $return_event;
->>>>>>> 3cf81cad
 		}
 	}else{
 		if($return_event['allDay'] == true){
@@ -114,11 +82,7 @@
 			$return_event['start'] = $start_dt->format('Y-m-d H:i:s');
 			$return_event['end'] = $end_dt->format('Y-m-d H:i:s');
 		}
-<<<<<<< HEAD
-		$return[] = OC_Calendar_App::prepareForOutput($event, $vevent, $return_event);
-=======
 		$return[] = $return_event;
->>>>>>> 3cf81cad
 	}
 }
 OC_JSON::encodedPrint($return);
