--- conflicted
+++ resolved
@@ -13,16 +13,6 @@
 	</ul>
 </div>
 <div id="rightcontent" class="rightcontent" data-id="<?php echo $_['id']; ?>">
-<<<<<<< HEAD
-	<?php echo $this->inc("part.addcardform"); ?>
-</div>
-<!-- Dialogs -->
-<div id="dialog_holder"></div>
-<div id="parsingfail_dialog" title="Parsing Fail">
-	<?php echo $l->t("There was a fail, while parsing the file."); ?>
-</div>
-<!-- End of Dialogs -->
-=======
 	<?php
 		if ($_['id']){
 			echo $this->inc("part.details");
@@ -32,4 +22,9 @@
 		}
 	?>
 </div>
->>>>>>> eeaf539a
+<!-- Dialogs -->
+<div id="dialog_holder"></div>
+<div id="parsingfail_dialog" title="Parsing Fail">
+	<?php echo $l->t("There was a fail, while parsing the file."); ?>
+</div>
+<!-- End of Dialogs -->