--- conflicted
+++ resolved
@@ -6,24 +6,9 @@
  * See the COPYING-README file.
  */
 
-<<<<<<< HEAD
 namespace Test\Files\Storage;
 
-$config=include('files_external/tests/config.php');
-if(!is_array($config) or !isset($config['dropbox']) or !$config['dropbox']['run']) {
-	abstract class Dropbox extends Storage{}
-	return;
-}else{
-	class Dropbox extends Storage {
-		private $config;
-
-		public function setUp() {
-			$id=uniqid();
-			$this->config=include('files_external/tests/config.php');
-			$this->config['dropbox']['root'].='/'.$id;//make sure we have an new empty folder to work in
-			$this->instance=new \OC\Files\Storage\Dropbox($this->config['dropbox']);
-=======
-class Test_Filestorage_Dropbox extends Test_FileStorage {
+class Dropbox extends Storage {
 	private $config;
 
 	public function setUp() {
@@ -31,10 +16,9 @@
 		$this->config = include('files_external/tests/config.php');
 		if (!is_array($this->config) or !isset($this->config['dropbox']) or !$this->config['dropbox']['run']) {
 			$this->markTestSkipped('Dropbox backend not configured');
->>>>>>> ee28e35b
 		}
 		$this->config['dropbox']['root'] .= '/' . $id; //make sure we have an new empty folder to work in
-		$this->instance = new OC_Filestorage_Dropbox($this->config['dropbox']);
+		$this->instance = new \OC\Files\Storage\Dropbox($this->config['dropbox']);
 	}
 
 	public function tearDown() {
