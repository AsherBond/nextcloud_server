--- conflicted
+++ resolved
@@ -39,17 +39,12 @@
 table td.filename .nametext, .modified { float:left; padding:.3em 0; }
 table td.filename .nametext { width:60%; }
 table td.filename form { float:left; font-size:.85em; }
-<<<<<<< HEAD
+/* #fileList tr.selected td.filename a, #fileList tr:hover td.filename a { background-image:none !important } */
+table thead.fixed tr{position:fixed; top:6.4em;z-index:100;}
+table thead.fixed {height:2em}
 #fileList tr td.filename>input[type=checkbox]:first-child { display:none; float:left; margin:.7em 0 0 1em; /* bigger clickable area doesn’t work in FF width:2.8em; height:2.4em;*/ }
 #fileList tr td.filename>input[type=checkbox]:checked:first-child, #fileList tr:hover td.filename>input[type=checkbox]:first-child { display:inline; }
-#fileList tr.selected td.filename a, #fileList tr:hover td.filename a { background-image:none !important }
-=======
-table thead.fixed tr{position:fixed; top:6.4em;z-index:100;}
-table thead.fixed {height:2em}
-#fileList tr input[type=checkbox] { display:none; float:left; margin:.7em 0 0 1em; /* bigger clickable area doesn’t work in FF width:2.8em; height:2.4em;*/ }
-#fileList tr input[type=checkbox]:checked, #fileList tr:hover input[type=checkbox] { display:inline; }
 #fileList tr.selected td.filename , #fileList tr:hover td.filename { background-image:none !important }
->>>>>>> 3e8ae863
 #select_all { float:left; margin:0.2em; margin-left:0.6em; }
 #uploadsize-message,#delete-confirm { display:none; }
 .selectedActions a, a.file_action { float:right; display:inline; margin:0 .5em; padding:.3em .3em 0 .3em !important; }
