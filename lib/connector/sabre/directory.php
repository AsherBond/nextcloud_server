<?php

/**
 * ownCloud
 *
 * @author Jakob Sack
 * @copyright 2011 Jakob Sack kde@jakobsack.de
 *
 * This library is free software; you can redistribute it and/or
 * modify it under the terms of the GNU AFFERO GENERAL PUBLIC LICENSE
 * License as published by the Free Software Foundation; either
 * version 3 of the License, or any later version.
 *
 * This library is distributed in the hope that it will be useful,
 * but WITHOUT ANY WARRANTY; without even the implied warranty of
 * MERCHANTABILITY or FITNESS FOR A PARTICULAR PURPOSE.  See the
 * GNU AFFERO GENERAL PUBLIC LICENSE for more details.
 *
 * You should have received a copy of the GNU Affero General Public
 * License along with this library.  If not, see <http://www.gnu.org/licenses/>.
 *
 */

class OC_Connector_Sabre_Directory extends OC_Connector_Sabre_Node implements Sabre_DAV_ICollection, Sabre_DAV_IQuota {

	/**
	 * Creates a new file in the directory
	 *
	 * Data will either be supplied as a stream resource, or in certain cases
	 * as a string. Keep in mind that you may have to support either.
	 *
	 * After succesful creation of the file, you may choose to return the ETag
	 * of the new file here.
	 *
	 * The returned ETag must be surrounded by double-quotes (The quotes should
	 * be part of the actual string).
	 *
	 * If you cannot accurately determine the ETag, you should not return it.
	 * If you don't store the file exactly as-is (you're transforming it
	 * somehow) you should also not return an ETag.
	 *
	 * This means that if a subsequent GET to this new file does not exactly
	 * return the same contents of what was submitted here, you are strongly
	 * recommended to omit the ETag.
	 *
	 * @param string $name Name of the file
	 * @param resource|string $data Initial payload
	 * @return null|string
	 */
	public function createFile($name, $data = null) {
		if (isset($_SERVER['HTTP_OC_CHUNKED'])) {
			$info = OC_FileChunking::decodeName($name);
			if (empty($info)) {
				throw new Sabre_DAV_Exception_NotImplemented();
			}
			$chunk_handler = new OC_FileChunking($info);
			$chunk_handler->store($info['index'], $data);
			if ($chunk_handler->isComplete()) {
				$newPath = $this->path . '/' . $info['name'];
				$chunk_handler->file_assemble($newPath);
				return OC_Connector_Sabre_Node::getETagPropertyForPath($newPath);
			}
		} else {
			$newPath = $this->path . '/' . $name;
			\OC\Files\Filesystem::file_put_contents($newPath, $data);
			return OC_Connector_Sabre_Node::getETagPropertyForPath($newPath);
		}

		return null;
	}

	/**
	 * Creates a new subdirectory
	 *
	 * @param string $name
	 * @return void
	 */
	public function createDirectory($name) {

		$newPath = $this->path . '/' . $name;
		\OC\Files\Filesystem::mkdir($newPath);

	}

	/**
	 * Returns a specific child node, referenced by its name
	 *
	 * @param string $name
	 * @throws Sabre_DAV_Exception_FileNotFound
	 * @return Sabre_DAV_INode
	 */
	public function getChild($name, $info = null) {

		$path = $this->path . '/' . $name;
		if (is_null($info)) {
			$info = \OC\Files\Filesystem::getFileInfo($path);
		}

		if (!$info) {
			throw new Sabre_DAV_Exception_NotFound('File with name ' . $path . ' could not be located');
		}

		if ($info['mimetype'] == 'httpd/unix-directory') {
			$node = new OC_Connector_Sabre_Directory($path);
		} else {
			$node = new OC_Connector_Sabre_File($path);
		}

		$node->setFileinfoCache($info);
		return $node;
	}

	/**
	 * Returns an array with all the child nodes
	 *
	 * @return Sabre_DAV_INode[]
	 */
	public function getChildren() {
<<<<<<< HEAD

		$folder_content = \OC\Files\Filesystem::getDirectoryContent($this->path);
=======
		$folder_content = OC_Files::getDirectoryContent($this->path);
>>>>>>> a418a3ba
		$paths = array();
		foreach($folder_content as $info) {
			$paths[] = $this->path.'/'.$info['name'];
		}
		$properties = array_fill_keys($paths, array());
		if(count($paths)>0) {
			//
			// the number of arguments within IN conditions are limited in most databases
			// we chunk $paths into arrays of 200 items each to meet this criteria
			//
			$chunks = array_chunk($paths, 200, false);
			foreach ($chunks as $pack) {
				$placeholders = join(',', array_fill(0, count($pack), '?'));
				$query = OC_DB::prepare( 'SELECT * FROM `*PREFIX*properties` WHERE `userid` = ?' . ' AND `propertypath` IN ('.$placeholders.')' );
				array_unshift($pack, OC_User::getUser()); // prepend userid
				$result = $query->execute( $pack );
				while($row = $result->fetchRow()) {
					$propertypath = $row['propertypath'];
					$propertyname = $row['propertyname'];
					$propertyvalue = $row['propertyvalue'];
					$properties[$propertypath][$propertyname] = $propertyvalue;
				}
			}
		}

		$nodes = array();
		foreach($folder_content as $info) {
			$node = $this->getChild($info['name'], $info);
			$node->setPropertyCache($properties[$this->path.'/'.$info['name']]);
			$nodes[] = $node;
		}
		return $nodes;
	}

	/**
	 * Checks if a child exists.
	 *
	 * @param string $name
	 * @return bool
	 */
	public function childExists($name) {

		$path = $this->path . '/' . $name;
		return \OC\Files\Filesystem::file_exists($path);

	}

	/**
	 * Deletes all files in this directory, and then itself
	 *
	 * @return void
	 */
	public function delete() {

		if ($this->path != "/Shared") {
			foreach($this->getChildren() as $child) $child->delete();
			\OC\Files\Filesystem::rmdir($this->path);
		}

	}

	/**
	 * Returns available diskspace information
	 *
	 * @return array
	 */
	public function getQuotaInfo() {
		$rootInfo=\OC\Files\Filesystem::getFileInfo('');
		return array(
			$rootInfo['size'],
			\OC\Files\Filesystem::free_space()
		);

	}

	/**
	 * Returns a list of properties for this nodes.;
	 *
	 * The properties list is a list of propertynames the client requested,
	 * encoded as xmlnamespace#tagName, for example:
	 * http://www.example.org/namespace#author
	 * If the array is empty, all properties should be returned
	 *
	 * @param array $properties
	 * @return void
	 */
	public function getProperties($properties) {
		$props = parent::getProperties($properties);
		if (in_array(self::GETETAG_PROPERTYNAME, $properties) && !isset($props[self::GETETAG_PROPERTYNAME])) {
			$props[self::GETETAG_PROPERTYNAME]
				= OC_Connector_Sabre_Node::getETagPropertyForPath($this->path);
		}
		return $props;
	}
}<|MERGE_RESOLUTION|>--- conflicted
+++ resolved
@@ -116,12 +116,8 @@
 	 * @return Sabre_DAV_INode[]
 	 */
 	public function getChildren() {
-<<<<<<< HEAD
 
 		$folder_content = \OC\Files\Filesystem::getDirectoryContent($this->path);
-=======
-		$folder_content = OC_Files::getDirectoryContent($this->path);
->>>>>>> a418a3ba
 		$paths = array();
 		foreach($folder_content as $info) {
 			$paths[] = $this->path.'/'.$info['name'];
