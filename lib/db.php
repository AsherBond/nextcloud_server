--- conflicted
+++ resolved
@@ -20,6 +20,19 @@
  *
  */
 
+class DatabaseException extends Exception{
+	private $query;
+
+	public function __construct($message, $query){
+		parent::__construct($message);
+		$this->query = $query;
+	}
+
+	public function getQuery(){
+		return $this->query;
+	}
+}
+
 /**
  * This class manages the access to the database. It basically is a wrapper for
  * MDB2 with some adaptions.
@@ -115,11 +128,7 @@
 		$pass = OC_Config::getValue( "dbpassword", "" );
 		$type = OC_Config::getValue( "dbtype", "sqlite" );
 		if(strpos($host, ':')) {
-<<<<<<< HEAD
-			list($host, $port)=explode(':', $host,2);
-=======
 			list($host, $port)=explode(':', $host, 2);
->>>>>>> d1c0f2a7
 		}else{
 			$port=false;
 		}
@@ -172,8 +181,7 @@
 			try{
 				self::$PDO=new PDO($dsn, $user, $pass, $opts);
 			}catch(PDOException $e) {
-				echo( '<b>can not connect to database, using '.$type.'. ('.$e->getMessage().')</center>');
-				die();
+				OC_Template::printErrorPage( 'can not connect to database, using '.$type.'. ('.$e->getMessage().')' );
 			}
 			// We always, really always want associative arrays
 			self::$PDO->setAttribute(PDO::ATTR_DEFAULT_FETCH_MODE, PDO::FETCH_ASSOC);
@@ -267,10 +275,9 @@
 
 			// Die if we could not connect
 			if( PEAR::isError( self::$MDB2 )) {
-				echo( '<b>can not connect to database, using '.$type.'. ('.self::$MDB2->getUserInfo().')</center>');
 				OC_Log::write('core', self::$MDB2->getUserInfo(), OC_Log::FATAL);
 				OC_Log::write('core', self::$MDB2->getMessage(), OC_Log::FATAL);
-				die();
+				OC_Template::printErrorPage( 'can not connect to database, using '.$type.'. ('.self::$MDB2->getUserInfo().')' );
 			}
 
 			// We always, really always want associative arrays
@@ -326,29 +333,13 @@
 
 			// Die if we have an error (error means: bad query, not 0 results!)
 			if( PEAR::isError($result)) {
-				$entry = 'DB Error: "'.$result->getMessage().'"<br />';
-				$entry .= 'Offending command was: '.htmlentities($query).'<br />';
-<<<<<<< HEAD
-				OC_Log::write('core', $entry,OC_Log::FATAL);
-=======
-				OC_Log::write('core', $entry, OC_Log::FATAL);
->>>>>>> d1c0f2a7
-				error_log('DB error: '.$entry);
-				die( $entry );
+				throw new DatabaseException($result->getMessage(), $query);
 			}
 		}else{
 			try{
 				$result=self::$connection->prepare($query);
 			}catch(PDOException $e) {
-				$entry = 'DB Error: "'.$e->getMessage().'"<br />';
-				$entry .= 'Offending command was: '.htmlentities($query).'<br />';
-<<<<<<< HEAD
-				OC_Log::write('core', $entry,OC_Log::FATAL);
-=======
-				OC_Log::write('core', $entry, OC_Log::FATAL);
->>>>>>> d1c0f2a7
-				error_log('DB error: '.$entry);
-				die( $entry );
+				throw new DatabaseException($e->getMessage(), $query);
 			}
 			$result=new PDOStatementWrapper($result);
 		}
@@ -367,12 +358,19 @@
 	 */
 	public static function insertid($table=null) {
 		self::connect();
-		if($table !== null) {
-			$prefix = OC_Config::getValue( "dbtableprefix", "oc_" );
-			$suffix = OC_Config::getValue( "dbsequencesuffix", "_id_seq" );
-			$table = str_replace( '*PREFIX*', $prefix, $table ).$suffix;
-		}
-		return self::$connection->lastInsertId($table);
+		$type = OC_Config::getValue( "dbtype", "sqlite" );
+		if( $type == 'pgsql' ) {
+			$query = self::prepare('SELECT lastval() AS id');
+			$row = $query->execute()->fetchRow();
+			return $row['id'];
+		}else{
+			if($table !== null) {
+				$prefix = OC_Config::getValue( "dbtableprefix", "oc_" );
+				$suffix = OC_Config::getValue( "dbsequencesuffix", "_id_seq" );
+				$table = str_replace( '*PREFIX*', $prefix, $table ).$suffix;
+			}
+			return self::$connection->lastInsertId($table);
+		}
 	}
 
 	/**
@@ -461,7 +459,7 @@
 
 		// Die in case something went wrong
 		if( $definition instanceof MDB2_Schema_Error ) {
-			die( $definition->getMessage().': '.$definition->getUserInfo());
+			OC_Template::printErrorPage( $definition->getMessage().': '.$definition->getUserInfo() );
 		}
 		if(OC_Config::getValue('dbtype', 'sqlite')==='oci') {
 			unset($definition['charset']); //or MDB2 tries SHUTDOWN IMMEDIATE
@@ -473,8 +471,7 @@
 
 		// Die in case something went wrong
 		if( $ret instanceof MDB2_Error ) {
-			echo (self::$MDB2->getDebugOutput());
-			die ($ret->getMessage() . ': ' . $ret->getUserInfo());
+			OC_Template::printErrorPage( self::$MDB2->getDebugOutput().' '.$ret->getMessage() . ': ' . $ret->getUserInfo() );
 		}
 
 		return true;
@@ -554,8 +551,6 @@
 	}
 
 	/**
-<<<<<<< HEAD
-=======
 	 * @brief Insert a row if a matching row doesn't exists.
 	 * @param string $table. The table to insert into in the form '*PREFIX*tableName'
 	 * @param array $input. An array of fieldname/value pairs
@@ -589,7 +584,7 @@
 				$entry .= 'Offending command was: ' . $query . '<br />';
 				OC_Log::write('core', $entry, OC_Log::FATAL);
 				error_log('DB error: '.$entry);
-				die( $entry );
+				OC_Template::printErrorPage( $entry );
 			}
 			
 			if($result->numRows() == 0) {
@@ -621,14 +616,13 @@
 			$entry .= 'Offending command was: ' . $query.'<br />';
 			OC_Log::write('core', $entry, OC_Log::FATAL);
 			error_log('DB error: ' . $entry);
-			die( $entry );
+			OC_Template::printErrorPage( $entry );
 		}
 
 		return $result->execute();
 	}
 	
 	/**
->>>>>>> d1c0f2a7
 	 * @brief does minor changes to query
 	 * @param string $query Query string
 	 * @return string corrected query string
@@ -854,13 +848,8 @@
 	/**
 	 * pass all other function directly to the PDOStatement
 	 */
-<<<<<<< HEAD
-	public function __call($name,$arguments) {
-		return call_user_func_array(array($this->statement,$name), $arguments);
-=======
 	public function __call($name, $arguments) {
 		return call_user_func_array(array($this->statement, $name), $arguments);
->>>>>>> d1c0f2a7
 	}
 
 	/**
