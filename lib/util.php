<?php

/**
 * Class for utility functions
 *
 */

class OC_Util {
	public static $scripts=array();
	public static $styles=array();
	public static $headers=array();
	private static $rootMounted=false;
	private static $fsSetup=false;
	public static $core_styles=array();
	public static $core_scripts=array();

	// Can be set up
	public static function setupFS( $user = '' ) {// configure the initial filesystem based on the configuration
		if(self::$fsSetup) {//setting up the filesystem twice can only lead to trouble
			return false;
		}

		// If we are not forced to load a specific user we load the one that is logged in
		if( $user == "" && OC_User::isLoggedIn()) {
			$user = OC_User::getUser();
		}

		// load all filesystem apps before, so no setup-hook gets lost
		if(!isset($RUNTIME_NOAPPS) || !$RUNTIME_NOAPPS) {
			OC_App::loadApps(array('filesystem'));
		}

		// the filesystem will finish when $user is not empty,
		// mark fs setup here to avoid doing the setup from loading
		// OC_Filesystem
		if ($user != '') {
			self::$fsSetup=true;
		}

		$CONFIG_DATADIRECTORY = OC_Config::getValue( "datadirectory", OC::$SERVERROOT."/data" );
		//first set up the local "root" storage
		\OC\Files\Filesystem::initMounts();
		if(!self::$rootMounted) {
			\OC\Files\Filesystem::mount('\OC\Files\Storage\Local', array('datadir'=>$CONFIG_DATADIRECTORY), '/');
			self::$rootMounted=true;
		}

		if( $user != "" ) { //if we aren't logged in, there is no use to set up the filesystem
			$quota = self::getUserQuota($user);
			if ($quota !== \OC\Files\SPACE_UNLIMITED) {
				\OC\Files\Filesystem::addStorageWrapper(function($mountPoint, $storage) use ($quota, $user) {
					if ($mountPoint === '/' . $user . '/'){
						return new \OC\Files\Storage\Wrapper\Quota(array('storage' => $storage, 'quota' => $quota));
					} else {
						return $storage;
					}
				});
			}
			$user_dir = '/'.$user.'/files';
			$user_root = OC_User::getHome($user);
			$userdirectory = $user_root . '/files';
			if( !is_dir( $userdirectory )) {
				mkdir( $userdirectory, 0755, true );
			}
			//jail the user into his "home" directory
			\OC\Files\Filesystem::init($user, $user_dir);

			$fileOperationProxy = new OC_FileProxy_FileOperations();
			OC_FileProxy::register($fileOperationProxy);

			OC_Hook::emit('OC_Filesystem', 'setup', array('user' => $user, 'user_dir' => $user_dir));
		}
		return true;
	}

	public static function getUserQuota($user){
		$userQuota = OC_Preferences::getValue($user, 'files', 'quota', 'default');
		if($userQuota === 'default') {
			$userQuota = OC_AppConfig::getValue('files', 'default_quota', 'none');
		}
		if($userQuota === 'none') {
			return \OC\Files\SPACE_UNLIMITED;
		}else{
			return OC_Helper::computerFileSize($userQuota);
		}
	}

	public static function tearDownFS() {
		\OC\Files\Filesystem::tearDown();
		self::$fsSetup=false;
        self::$rootMounted=false;
	}

	/**
	 * get the current installed version of ownCloud
	 * @return array
	 */
	public static function getVersion() {
		// hint: We only can count up. Reset minor/patchlevel when
		// updating major/minor version number.
<<<<<<< HEAD
		return array(5, 80, 06);
=======
		return array(5, 80, 07);
>>>>>>> 06870a6e
	}

	/**
	 * get the current installed version string of ownCloud
	 * @return string
	 */
	public static function getVersionString() {
		return '6.0 pre alpha';
	}

	/**
	 * get the current installed edition of ownCloud. There is the community
	 * edition that just returns an empty string and the enterprise edition
	 * that returns "Enterprise".
	 * @return string
	 */
	public static function getEditionString() {
		return '';
	}

	/**
	 * add a javascript file
	 *
	 * @param appid  $application
	 * @param filename  $file
	 */
	public static function addScript( $application, $file = null ) {
		if( is_null( $file )) {
			$file = $application;
			$application = "";
		}
		if( !empty( $application )) {
			self::$scripts[] = "$application/js/$file";
		}else{
			self::$scripts[] = "js/$file";
		}
	}

	/**
	 * add a css file
	 *
	 * @param appid  $application
	 * @param filename  $file
	 */
	public static function addStyle( $application, $file = null ) {
		if( is_null( $file )) {
			$file = $application;
			$application = "";
		}
		if( !empty( $application )) {
			self::$styles[] = "$application/css/$file";
		}else{
			self::$styles[] = "css/$file";
		}
	}

	/**
	 * @brief Add a custom element to the header
	 * @param string tag tag name of the element
	 * @param array $attributes array of attributes for the element
	 * @param string $text the text content for the element
	 */
	public static function addHeader( $tag, $attributes, $text='') {
		self::$headers[] = array('tag'=>$tag, 'attributes'=>$attributes, 'text'=>$text);
	}

	/**
	 * formats a timestamp in the "right" way
	 *
	 * @param int timestamp $timestamp
	 * @param bool dateOnly option to omit time from the result
	 */
	public static function formatDate( $timestamp, $dateOnly=false) {
		if(\OC::$session->exists('timezone')) {//adjust to clients timezone if we know it
			$systemTimeZone = intval(date('O'));
			$systemTimeZone=(round($systemTimeZone/100, 0)*60)+($systemTimeZone%100);
			$clientTimeZone=\OC::$session->get('timezone')*60;
			$offset=$clientTimeZone-$systemTimeZone;
			$timestamp=$timestamp+$offset*60;
		}
		$l=OC_L10N::get('lib');
		return $l->l($dateOnly ? 'date' : 'datetime', $timestamp);
	}

	/**
	 * check if the current server configuration is suitable for ownCloud
	 * @return array arrays with error messages and hints
	 */
	public static function checkServer() {
		// Assume that if checkServer() succeeded before in this session, then all is fine.
		if(\OC::$session->exists('checkServer_suceeded') && \OC::$session->get('checkServer_suceeded'))
			return array();

		$errors=array();

		$defaults = new \OC_Defaults();

		$web_server_restart= false;
		//check for database drivers
		if(!(is_callable('sqlite_open') or class_exists('SQLite3'))
			and !is_callable('mysql_connect')
			and !is_callable('pg_connect')
			and !is_callable('oci_connect')) {
			$errors[]=array('error'=>'No database drivers (sqlite, mysql, or postgresql) installed.',
				'hint'=>'');//TODO: sane hint
			$web_server_restart= true;
		}

		//common hint for all file permissons error messages
		$permissionsHint = 'Permissions can usually be fixed by '
			.'<a href="' . $defaults->getDocBaseUrl() . '/server/5.0/admin_manual/installation/installation_source.html#set-the-directory-permissions" target="_blank">giving the webserver write access to the root directory</a>.';

		// Check if config folder is writable.
		if(!is_writable(OC::$SERVERROOT."/config/") or !is_readable(OC::$SERVERROOT."/config/")) {
			$errors[] = array(
				'error' => "Can't write into config directory",
				'hint' => 'This can usually be fixed by '
					.'<a href="' . $defaults->getDocBaseUrl() . '/server/5.0/admin_manual/installation/installation_source.html#set-the-directory-permissions" target="_blank">giving the webserver write access to the config directory</a>.'
				);
		}

		// Check if there is a writable install folder.
		if(OC_Config::getValue('appstoreenabled', true)) {
			if( OC_App::getInstallPath() === null
				|| !is_writable(OC_App::getInstallPath())
				|| !is_readable(OC_App::getInstallPath()) ) {
				$errors[] = array(
					'error' => "Can't write into apps directory",
					'hint' => 'This can usually be fixed by '
						.'<a href="' . $defaults->getDocBaseUrl() . '/server/5.0/admin_manual/installation/installation_source.html#set-the-directory-permissions" target="_blank">giving the webserver write access to the apps directory</a> '
						.'or disabling the appstore in the config file.'
					);
			}
		}
		$CONFIG_DATADIRECTORY = OC_Config::getValue( "datadirectory", OC::$SERVERROOT."/data" );
		// Create root dir.
		if(!is_dir($CONFIG_DATADIRECTORY)) {
			$success=@mkdir($CONFIG_DATADIRECTORY);
			if ($success) {
				$errors = array_merge($errors, self::checkDataDirectoryPermissions($CONFIG_DATADIRECTORY));
			} else {
				$errors[] = array(
					'error' => "Can't create data directory (".$CONFIG_DATADIRECTORY.")",
					'hint' => 'This can usually be fixed by '
					.'<a href="' . $defaults->getDocBaseUrl() . '/server/5.0/admin_manual/installation/installation_source.html#set-the-directory-permissions" target="_blank">giving the webserver write access to the root directory</a>.'
				);
			}
		} else if(!is_writable($CONFIG_DATADIRECTORY) or !is_readable($CONFIG_DATADIRECTORY)) {
			$errors[]=array('error'=>'Data directory ('.$CONFIG_DATADIRECTORY.') not writable by ownCloud',
				'hint'=>$permissionsHint);
		} else {
			$errors = array_merge($errors, self::checkDataDirectoryPermissions($CONFIG_DATADIRECTORY));
		}
		// check if all required php modules are present
		if(!class_exists('ZipArchive')) {
			$errors[]=array('error'=>'PHP module zip not installed.',
				'hint'=>'Please ask your server administrator to install the module.');
			$web_server_restart=true;
		}
		if(!class_exists('DOMDocument')) {
			$errors[] = array('error' => 'PHP module dom not installed.',
				'hint' => 'Please ask your server administrator to install the module.');
			$web_server_restart =true;
		}
		if(!function_exists('xml_parser_create')) {
			$errors[] = array('error' => 'PHP module libxml not installed.',
				'hint' => 'Please ask your server administrator to install the module.');
			$web_server_restart =true;
		}
		if(!function_exists('mb_detect_encoding')) {
			$errors[]=array('error'=>'PHP module mb multibyte not installed.',
				'hint'=>'Please ask your server administrator to install the module.');
			$web_server_restart=true;
		}
		if(!function_exists('ctype_digit')) {
			$errors[]=array('error'=>'PHP module ctype is not installed.',
				'hint'=>'Please ask your server administrator to install the module.');
			$web_server_restart=true;
		}
		if(!function_exists('json_encode')) {
			$errors[]=array('error'=>'PHP module JSON is not installed.',
				'hint'=>'Please ask your server administrator to install the module.');
			$web_server_restart=true;
		}
		if(!extension_loaded('gd') || !function_exists('gd_info')) {
			$errors[]=array('error'=>'PHP module GD is not installed.',
				'hint'=>'Please ask your server administrator to install the module.');
			$web_server_restart=true;
		}
		if(!function_exists('gzencode')) {
			$errors[]=array('error'=>'PHP module zlib is not installed.',
				'hint'=>'Please ask your server administrator to install the module.');
			$web_server_restart=true;
		}
		if(!function_exists('iconv')) {
			$errors[]=array('error'=>'PHP module iconv is not installed.',
				'hint'=>'Please ask your server administrator to install the module.');
			$web_server_restart=true;
		}
		if(!function_exists('simplexml_load_string')) {
			$errors[]=array('error'=>'PHP module SimpleXML is not installed.',
				'hint'=>'Please ask your server administrator to install the module.');
			$web_server_restart=true;
		}
		if(floatval(phpversion())<5.3) {
			$errors[]=array('error'=>'PHP 5.3 is required.',
				'hint'=>'Please ask your server administrator to update PHP to version 5.3 or higher.'
					.' PHP 5.2 is no longer supported by ownCloud and the PHP community.');
			$web_server_restart=true;
		}
		if(!defined('PDO::ATTR_DRIVER_NAME')) {
			$errors[]=array('error'=>'PHP PDO module is not installed.',
				'hint'=>'Please ask your server administrator to install the module.');
			$web_server_restart=true;
		}
		if (((strtolower(@ini_get('safe_mode')) == 'on')
			|| (strtolower(@ini_get('safe_mode')) == 'yes')
			|| (strtolower(@ini_get('safe_mode')) == 'true')
			|| (ini_get("safe_mode") == 1 ))) {
			$errors[]=array('error'=>'PHP Safe Mode is enabled. ownCloud requires that it is disabled to work properly.',
				'hint'=>'PHP Safe Mode is a deprecated and mostly useless setting that should be disabled. Please ask your server administrator to disable it in php.ini or in your webserver config.');
			$web_server_restart=true;
		}
		if (get_magic_quotes_gpc() == 1 ) {
			$errors[]=array('error'=>'Magic Quotes is enabled. ownCloud requires that it is disabled to work properly.',
				'hint'=>'Magic Quotes is a deprecated and mostly useless setting that should be disabled. Please ask your server administrator to disable it in php.ini or in your webserver config.');
			$web_server_restart=true;
		}

		if($web_server_restart) {
			$errors[]=array('error'=>'PHP modules have been installed, but they are still listed as missing?',
				'hint'=>'Please ask your server administrator to restart the web server.');
		}

		// Cache the result of this function
		\OC::$session->set('checkServer_suceeded', count($errors) == 0);

		return $errors;
	}

	/**
	 * @brief check if there are still some encrypted files stored
	 * @return boolean
	 */
	public static function encryptedFiles() {
		//check if encryption was enabled in the past
		$encryptedFiles = false;
		if (OC_App::isEnabled('files_encryption') === false) {
			$view = new OC\Files\View('/' . OCP\User::getUser());
			if ($view->file_exists('/files_encryption/keyfiles')) {
				$encryptedFiles = true;
			}
		}

		return $encryptedFiles;
	}

	/**
	* Check for correct file permissions of data directory
	* @return array arrays with error messages and hints
	*/
	public static function checkDataDirectoryPermissions($dataDirectory) {
		$errors = array();
		if (stristr(PHP_OS, 'WIN')) {
			//TODO: permissions checks for windows hosts
		} else {
			$permissionsModHint = 'Please change the permissions to 0770 so that the directory'
				.' cannot be listed by other users.';
			$prems = substr(decoct(@fileperms($dataDirectory)), -3);
			if (substr($prems, -1) != '0') {
				OC_Helper::chmodr($dataDirectory, 0770);
				clearstatcache();
				$prems = substr(decoct(@fileperms($dataDirectory)), -3);
				if (substr($prems, 2, 1) != '0') {
					$errors[] = array('error' => 'Data directory ('.$dataDirectory.') is readable for other users',
						'hint' => $permissionsModHint);
				}
			}
		}
		return $errors;
	}

	public static function displayLoginPage($errors = array()) {
		$parameters = array();
		foreach( $errors as $key => $value ) {
			$parameters[$value] = true;
		}
		if (!empty($_POST['user'])) {
			$parameters["username"] = $_POST['user'];
			$parameters['user_autofocus'] = false;
		} else {
			$parameters["username"] = '';
			$parameters['user_autofocus'] = true;
		}
		if (isset($_REQUEST['redirect_url'])) {
			$redirect_url = $_REQUEST['redirect_url'];
			$parameters['redirect_url'] = urlencode($redirect_url);
		}

		$parameters['alt_login'] = OC_App::getAlternativeLogIns();
		OC_Template::printGuestPage("", "login", $parameters);
	}


	/**
	 * Check if the app is enabled, redirects to home if not
	 */
	public static function checkAppEnabled($app) {
		if( !OC_App::isEnabled($app)) {
			header( 'Location: '.OC_Helper::linkToAbsolute( '', 'index.php' ));
			exit();
		}
	}

	/**
	 * Check if the user is logged in, redirects to home if not. With
	 * redirect URL parameter to the request URI.
	 */
	public static function checkLoggedIn() {
		// Check if we are a user
		if( !OC_User::isLoggedIn()) {
			header( 'Location: '.OC_Helper::linkToAbsolute( '', 'index.php',
				array('redirect_url' => OC_Request::requestUri())));
			exit();
		}
	}

	/**
	 * Check if the user is a admin, redirects to home if not
	 */
	public static function checkAdminUser() {
		if( !OC_User::isAdminUser(OC_User::getUser())) {
			header( 'Location: '.OC_Helper::linkToAbsolute( '', 'index.php' ));
			exit();
		}
	}

	/**
	 * Check if the user is a subadmin, redirects to home if not
	 * @return array $groups where the current user is subadmin
	 */
	public static function checkSubAdminUser() {
		if(!OC_SubAdmin::isSubAdmin(OC_User::getUser())) {
			header( 'Location: '.OC_Helper::linkToAbsolute( '', 'index.php' ));
			exit();
		}
		return true;
	}

	/**
	 * Redirect to the user default page
	 */
	public static function redirectToDefaultPage() {
		if(isset($_REQUEST['redirect_url'])) {
			$location = OC_Helper::makeURLAbsolute(urldecode($_REQUEST['redirect_url']));
		}
		else if (isset(OC::$REQUESTEDAPP) && !empty(OC::$REQUESTEDAPP)) {
			$location = OC_Helper::linkToAbsolute( OC::$REQUESTEDAPP, 'index.php' );
		}
		else {
			$defaultpage = OC_Appconfig::getValue('core', 'defaultpage');
			if ($defaultpage) {
				$location = OC_Helper::makeURLAbsolute(OC::$WEBROOT.'/'.$defaultpage);
			}
			else {
				$location = OC_Helper::linkToAbsolute( 'files', 'index.php' );
			}
		}
		OC_Log::write('core', 'redirectToDefaultPage: '.$location, OC_Log::DEBUG);
		header( 'Location: '.$location );
		exit();
	}

    /**
     * get an id unique for this instance
     * @return string
     */
    public static function getInstanceId() {
        $id = OC_Config::getValue('instanceid', null);
        if(is_null($id)) {
            // We need to guarantee at least one letter in instanceid so it can be used as the session_name
            $id = 'oc' . OC_Util::generate_random_bytes(10);
            OC_Config::setValue('instanceid', $id);
        }
        return $id;
    }

	/**
	 * @brief Static lifespan (in seconds) when a request token expires.
	 * @see OC_Util::callRegister()
	 * @see OC_Util::isCallRegistered()
	 * @description
	 * Also required for the client side to compute the piont in time when to
	 * request a fresh token. The client will do so when nearly 97% of the
	 * timespan coded here has expired.
	 */
	public static $callLifespan = 3600; // 3600 secs = 1 hour

	/**
	 * @brief Register an get/post call. Important to prevent CSRF attacks.
	 * @todo Write howto: CSRF protection guide
	 * @return $token Generated token.
	 * @description
	 * Creates a 'request token' (random) and stores it inside the session.
	 * Ever subsequent (ajax) request must use such a valid token to succeed,
	 * otherwise the request will be denied as a protection against CSRF.
	 * The tokens expire after a fixed lifespan.
	 * @see OC_Util::$callLifespan
	 * @see OC_Util::isCallRegistered()
	 */
	public static function callRegister() {
		// Check if a token exists
		if(!\OC::$session->exists('requesttoken')) {
			// No valid token found, generate a new one.
			$requestToken = self::generate_random_bytes(20);
			\OC::$session->set('requesttoken', $requestToken);
		} else {
			// Valid token already exists, send it
			$requestToken = \OC::$session->get('requesttoken');
		}
		return($requestToken);
	}

	/**
	 * @brief Check an ajax get/post call if the request token is valid.
	 * @return boolean False if request token is not set or is invalid.
	 * @see OC_Util::$callLifespan
	 * @see OC_Util::callRegister()
	 */
	public static function isCallRegistered() {
		if(!\OC::$session->exists('requesttoken')) {
			return false;
		}

		if(isset($_GET['requesttoken'])) {
			$token=$_GET['requesttoken'];
		} elseif(isset($_POST['requesttoken'])) {
			$token=$_POST['requesttoken'];
		} elseif(isset($_SERVER['HTTP_REQUESTTOKEN'])) {
			$token=$_SERVER['HTTP_REQUESTTOKEN'];
		} else {
			//no token found.
			return false;
		}

		// Check if the token is valid
		if($token !== \OC::$session->get('requesttoken')) {
			// Not valid
			return false;
		} else {
			// Valid token
			return true;
		}
	}

	/**
	 * @brief Check an ajax get/post call if the request token is valid. exit if not.
	 * Todo: Write howto
	 */
	public static function callCheck() {
		if(!OC_Util::isCallRegistered()) {
			exit;
		}
	}

	/**
	 * @brief Public function to sanitize HTML
	 *
	 * This function is used to sanitize HTML and should be applied on any
	 * string or array of strings before displaying it on a web page.
	 *
	 * @param string or array of strings
	 * @return array with sanitized strings or a single sanitized string, depends on the input parameter.
	 */
	public static function sanitizeHTML( &$value ) {
		if (is_array($value)) {
			array_walk_recursive($value, 'OC_Util::sanitizeHTML');
		} else {
			$value = htmlentities((string)$value, ENT_QUOTES, 'UTF-8'); //Specify encoding for PHP<5.4
		}
		return $value;
	}

	/**
	 * @brief Public function to encode url parameters
	 *
	 * This function is used to encode path to file before output.
	 * Encoding is done according to RFC 3986 with one exception:
	 * Character '/' is preserved as is.
	 *
	 * @param string $component part of URI to encode
	 * @return string
	 */
	public static function encodePath($component) {
		$encoded = rawurlencode($component);
		$encoded = str_replace('%2F', '/', $encoded);
		return $encoded;
	}

	/**
	 * Check if the htaccess file is working by creating a test file in the data directory and trying to access via http
	 */
	public static function ishtaccessworking() {
		// testdata
		$filename='/htaccesstest.txt';
		$testcontent='testcontent';

		// creating a test file
		$testfile = OC_Config::getValue( "datadirectory", OC::$SERVERROOT."/data" ).'/'.$filename;

		if(file_exists($testfile)) {// already running this test, possible recursive call
			return false;
		}

		$fp = @fopen($testfile, 'w');
		@fwrite($fp, $testcontent);
		@fclose($fp);

		// accessing the file via http
		$url = OC_Helper::makeURLAbsolute(OC::$WEBROOT.'/data'.$filename);
		$fp = @fopen($url, 'r');
		$content=@fread($fp, 2048);
		@fclose($fp);

		// cleanup
		@unlink($testfile);

		// does it work ?
		if($content==$testcontent) {
			return(false);
		}else{
			return(true);
		}
	}

	/**
	 * we test if webDAV is working properly
	 *
	 * The basic assumption is that if the server returns 401/Not Authenticated for an unauthenticated PROPFIND
	 * the web server it self is setup properly.
	 *
	 * Why not an authenticated PROFIND and other verbs?
	 *  - We don't have the password available
	 *  - We have no idea about other auth methods implemented (e.g. OAuth with Bearer header)
	 *
	 */
	public static function isWebDAVWorking() {
		if (!function_exists('curl_init')) {
			return true;
		}
		$settings = array(
			'baseUri' => OC_Helper::linkToRemote('webdav'),
		);

		// save the old timeout so that we can restore it later
		$old_timeout=ini_get("default_socket_timeout");

		// use a 5 sec timeout for the check. Should be enough for local requests.
		ini_set("default_socket_timeout", 5);

		$client = new \Sabre_DAV_Client($settings);

		// for this self test we don't care if the ssl certificate is self signed and the peer cannot be verified.
		$client->setVerifyPeer(false);

		$return = true;
		try {
			// test PROPFIND
			$client->propfind('', array('{DAV:}resourcetype'));
		} catch(\Sabre_DAV_Exception_NotAuthenticated $e) {
			$return = true;
		} catch(\Exception $e) {
			OC_Log::write('core', 'isWebDAVWorking: NO - Reason: '.$e->getMessage(). ' ('.get_class($e).')', OC_Log::WARN);
			$return = false;
		}

		// restore the original timeout
		ini_set("default_socket_timeout", $old_timeout);

		return $return;
	}

	/**
	 * Check if the setlocal call doesn't work. This can happen if the right
	 * local packages are not available on the server.
	 */
	public static function issetlocaleworking() {
		// setlocale test is pointless on Windows
		if (OC_Util::runningOnWindows() ) {
			return true;
		}

		$result = setlocale(LC_ALL, 'en_US.UTF-8', 'en_US.UTF8');
		if($result == false) {
			return false;
		}
		return true;
	}

	/**
	 * Check if the PHP module fileinfo is loaded.
	 * @return bool
	 */
	public static function fileInfoLoaded() {
		return function_exists('finfo_open');
	}

	/**
	 * Check if the ownCloud server can connect to the internet
	 */
	public static function isInternetConnectionWorking() {
		// in case there is no internet connection on purpose return false
		if (self::isInternetConnectionEnabled() === false) {
			return false;
		}

		// try to connect to owncloud.org to see if http connections to the internet are possible.
		$connected = @fsockopen("www.owncloud.org", 80);
		if ($connected) {
			fclose($connected);
			return true;
		}else{

			// second try in case one server is down
			$connected = @fsockopen("apps.owncloud.com", 80);
			if ($connected) {
				fclose($connected);
				return true;
			}else{
				return false;
			}

		}

	}

	/**
	 * Check if the connection to the internet is disabled on purpose
	 */
	public static function isInternetConnectionEnabled(){
		return \OC_Config::getValue("has_internet_connection", true);
	}

	/**
	 * clear all levels of output buffering
	 */
	public static function obEnd(){
		while (ob_get_level()) {
			ob_end_clean();
		}
	}


	/**
	 * @brief Generates a cryptographical secure pseudorandom string
	 * @param Int with the length of the random string
	 * @return String
	 * Please also update secureRNG_available if you change something here
	 */
	public static function generate_random_bytes($length = 30) {

		// Try to use openssl_random_pseudo_bytes
		if(function_exists('openssl_random_pseudo_bytes')) {
			$pseudo_byte = bin2hex(openssl_random_pseudo_bytes($length, $strong));
			if($strong == true) {
				return substr($pseudo_byte, 0, $length); // Truncate it to match the length
			}
		}

		// Try to use /dev/urandom
		$fp = @file_get_contents('/dev/urandom', false, null, 0, $length);
		if ($fp !== false) {
			$string = substr(bin2hex($fp), 0, $length);
			return $string;
		}

		// Fallback to mt_rand()
		$characters = '0123456789';
		$characters .= 'abcdefghijklmnopqrstuvwxyz';
		$charactersLength = strlen($characters)-1;
		$pseudo_byte = "";

		// Select some random characters
		for ($i = 0; $i < $length; $i++) {
			$pseudo_byte .= $characters[mt_rand(0, $charactersLength)];
		}
		return $pseudo_byte;
	}

	/**
	 * @brief Checks if a secure random number generator is available
	 * @return bool
	 */
	public static function secureRNG_available() {

		// Check openssl_random_pseudo_bytes
		if(function_exists('openssl_random_pseudo_bytes')) {
			openssl_random_pseudo_bytes(1, $strong);
			if($strong == true) {
				return true;
			}
		}

		// Check /dev/urandom
		$fp = @file_get_contents('/dev/urandom', false, null, 0, 1);
		if ($fp !== false) {
			return true;
		}

		return false;
	}

	/**
	 * @Brief Get file content via curl.
	 * @param string $url Url to get content
	 * @return string of the response or false on error
	 * This function get the content of a page via curl, if curl is enabled.
	 * If not, file_get_element is used.
	 */

	public static function getUrlContent($url){

		if  (function_exists('curl_init')) {

			$curl = curl_init();

			curl_setopt($curl, CURLOPT_HEADER, 0);
			curl_setopt($curl, CURLOPT_RETURNTRANSFER, 1);
			curl_setopt($curl, CURLOPT_CONNECTTIMEOUT, 10);
			curl_setopt($curl, CURLOPT_URL, $url);
			curl_setopt($curl, CURLOPT_FOLLOWLOCATION, true);
			curl_setopt($curl, CURLOPT_MAXREDIRS, 10);

			curl_setopt($curl, CURLOPT_USERAGENT, "ownCloud Server Crawler");
			if(OC_Config::getValue('proxy', '')<>'') {
				curl_setopt($curl, CURLOPT_PROXY, OC_Config::getValue('proxy'));
			}
			if(OC_Config::getValue('proxyuserpwd', '')<>'') {
				curl_setopt($curl, CURLOPT_PROXYUSERPWD, OC_Config::getValue('proxyuserpwd'));
			}
			$data = curl_exec($curl);
			curl_close($curl);

		} else {
			$contextArray = null;

			if(OC_Config::getValue('proxy', '')<>'') {
				$contextArray = array(
					'http' => array(
						'timeout' => 10,
						'proxy' => OC_Config::getValue('proxy')
					)
				);
			} else {
				$contextArray = array(
					'http' => array(
						'timeout' => 10
					)
				);
			}


			$ctx = stream_context_create(
				$contextArray
			);
			$data=@file_get_contents($url, 0, $ctx);

		}
		return $data;
	}

	/**
	 * @return bool - well are we running on windows or not
	 */
	public static function runningOnWindows() {
		return (substr(PHP_OS, 0, 3) === "WIN");
	}


	/**
	 * Handles the case that there may not be a theme, then check if a "default"
	 * theme exists and take that one
	 * @return string the theme
	 */
	public static function getTheme() {
		$theme = OC_Config::getValue("theme", '');

		if($theme === '') {

			if(is_dir(OC::$SERVERROOT . '/themes/default')) {
				$theme = 'default';
			}

		}

		return $theme;
	}

	/**
	 * Clear the opcode cache if one exists
	 * This is necessary for writing to the config file
	 * in case the opcode cache doesn't revalidate files
	 */
	public static function clearOpcodeCache() {
		// APC
		if (function_exists('apc_clear_cache')) {
			apc_clear_cache();
		}
		// Zend Opcache
		if (function_exists('accelerator_reset')) {
			accelerator_reset();
		}
		// XCache
		if (function_exists('xcache_clear_cache')) {
			xcache_clear_cache(XC_TYPE_VAR, 0);
		}
		// Opcache (PHP >= 5.5)
		if (function_exists('opcache_reset')) {
			opcache_reset();
		}
	}

	/**
	 * Normalize a unicode string
	 * @param string $value a not normalized string
	 * @return bool|string
	 */
	public static function normalizeUnicode($value) {
		if(class_exists('Patchwork\PHP\Shim\Normalizer')) {
			$normalizedValue = \Patchwork\PHP\Shim\Normalizer::normalize($value);
			if($normalizedValue === false) {
				\OC_Log::write( 'core', 'normalizing failed for "' . $value . '"', \OC_Log::WARN);
			} else {
				$value = $normalizedValue;
			}
		}

		return $value;
	}

	public static function basename($file)
	{
		$file = rtrim($file, '/');
		$t = explode('/', $file);
		return array_pop($t);
	}
}<|MERGE_RESOLUTION|>--- conflicted
+++ resolved
@@ -98,11 +98,7 @@
 	public static function getVersion() {
 		// hint: We only can count up. Reset minor/patchlevel when
 		// updating major/minor version number.
-<<<<<<< HEAD
-		return array(5, 80, 06);
-=======
 		return array(5, 80, 07);
->>>>>>> 06870a6e
 	}
 
 	/**
