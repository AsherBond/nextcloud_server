--- conflicted
+++ resolved
@@ -138,12 +138,7 @@
 	* @param
 	* @returns array containing the categories as strings.
 	*/
-<<<<<<< HEAD
 	public function categories($format = null) {
-=======
-	public function categories() {
-		//OC_Log::write('core', 'OC_VCategories::categories: '.print_r($this->categories, true), OC_Log::DEBUG);
->>>>>>> 135680e5
 		if(!$this->categories) {
 			return array();
 		}
@@ -423,22 +418,13 @@
 		}
 		// Parse all the VObjects
 		foreach($objects as $object) {
-<<<<<<< HEAD
 			$vobject = OC_VObject::parse($object[1]);
-=======
-			//OC_Log::write('core', 'OC_VCategories::rescan: '.substr($object, 0, 100).'(...)', OC_Log::DEBUG);
-			$vobject = OC_VObject::parse($object);
->>>>>>> 135680e5
 			if(!is_null($vobject)) {
 				// Load the categories
 				$this->loadFromVObject($object[0], $vobject, $sync);
 			} else {
-<<<<<<< HEAD
 				OC_Log::write('core', __METHOD__ . ', unable to parse. ID: ' . ', '
 					. substr($object, 0, 100) . '(...)', OC_Log::DEBUG);
-=======
-				OC_Log::write('core', 'OC_VCategories::rescan, unable to parse. ID: '.', '.substr($object, 0, 100).'(...)', OC_Log::DEBUG);
->>>>>>> 135680e5
 			}
 		}
 		$this->save();
@@ -449,7 +435,6 @@
 	 */
 	private function save() {
 		if(is_array($this->categories)) {
-<<<<<<< HEAD
 			foreach($this->categories as $category) {
 				OCP\DB::insertIfNotExist(self::CATEGORY_TABLE,
 					array(
@@ -555,14 +540,6 @@
 			OCP\Util::writeLog('core', __METHOD__.', exception: '.$e->getMessage(),
 				OCP\Util::ERROR);
 			return false;
-=======
-			usort($this->categories, 'strnatcasecmp'); // usort to also renumber the keys
-			$escaped_categories = serialize($this->categories);
-			OC_Preferences::setValue($this->user, $this->app, self::PREF_CATEGORIES_LABEL, $escaped_categories);
-			OC_Log::write('core', 'OC_VCategories::save: '.print_r($this->categories, true), OC_Log::DEBUG);
-		} else {
-			OC_Log::write('core', 'OC_VCategories::save: $this->categories is not an array! '.print_r($this->categories, true), OC_Log::ERROR);
->>>>>>> 135680e5
 		}
 		return true;
 	}
@@ -684,7 +661,7 @@
 		if(!is_array($names)) {
 			$names = array($names);
 		}
-<<<<<<< HEAD
+
 		OC_Log::write('core', __METHOD__ . ', before: '
 			. print_r($this->categories, true), OC_Log::DEBUG);
 		foreach($names as $name) {
@@ -717,23 +694,10 @@
 		}
 		OC_Log::write('core', __METHOD__.', after: '
 			. print_r($this->categories, true), OC_Log::DEBUG);
-=======
-		OC_Log::write('core', 'OC_VCategories::delete, before: '.print_r($this->categories, true), OC_Log::DEBUG);
-		foreach($names as $name) {
-			OC_Log::write('core', 'OC_VCategories::delete: '.$name, OC_Log::DEBUG);
-			if($this->hasCategory($name)) {
-				//OC_Log::write('core', 'OC_VCategories::delete: '.$name.' got it', OC_Log::DEBUG);
-				unset($this->categories[$this->array_searchi($name, $this->categories)]);
-			}
-		}
-		$this->save();
-		OC_Log::write('core', 'OC_VCategories::delete, after: '.print_r($this->categories, true), OC_Log::DEBUG);
->>>>>>> 135680e5
 		if(!is_null($objects)) {
 			foreach($objects as $key=>&$value) {
 				$vobject = OC_VObject::parse($value[1]);
 				if(!is_null($vobject)) {
-<<<<<<< HEAD
 					$object = null;
 					$componentname = '';
 					if (isset($vobject->VEVENT)) {
@@ -758,19 +722,10 @@
 								.', unsetting: '
 								. $categories[$this->array_searchi($name, $categories)],
 								OC_Log::DEBUG);
-=======
-					$categories = $vobject->getAsArray('CATEGORIES');
-					//OC_Log::write('core', 'OC_VCategories::delete, before: '.$key.': '.print_r($categories, true), OC_Log::DEBUG);
-					foreach($names as $name) {
-						$idx = $this->array_searchi($name, $categories);
-						//OC_Log::write('core', 'OC_VCategories::delete, loop: '.$name.', '.print_r($idx, true), OC_Log::DEBUG);
-						if($idx !== false) {
-							OC_Log::write('core', 'OC_VCategories::delete, unsetting: '.$categories[$this->array_searchi($name, $categories)], OC_Log::DEBUG);
->>>>>>> 135680e5
 							unset($categories[$this->array_searchi($name, $categories)]);
 						}
 					}
-<<<<<<< HEAD
+
 					$object->setString('CATEGORIES', implode(',', $categories));
 					if($vobject !== $object) {
 						$vobject[$componentname] = $object;
@@ -781,14 +736,6 @@
 					OC_Log::write('core', __METHOD__
 						.', unable to parse. ID: ' . $value[0] . ', '
 						. substr($value[1], 0, 50) . '(...)', OC_Log::DEBUG);
-=======
-					//OC_Log::write('core', 'OC_VCategories::delete, after: '.$key.': '.print_r($categories, true), OC_Log::DEBUG);
-					$vobject->setString('CATEGORIES', implode(',', $categories));
-					$value[1] = $vobject->serialize();
-					$objects[$key] = $value;
-				} else {
-					OC_Log::write('core', 'OC_VCategories::delete, unable to parse. ID: '.$value[0].', '.substr($value[1], 0, 50).'(...)', OC_Log::DEBUG);
->>>>>>> 135680e5
 				}
 			}
 		}
