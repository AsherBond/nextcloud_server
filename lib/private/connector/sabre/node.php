<?php

/**
 * ownCloud
 *
 * @author Jakob Sack
 * @copyright 2011 Jakob Sack kde@jakobsack.de
 *
 * This library is free software; you can redistribute it and/or
 * modify it under the terms of the GNU AFFERO GENERAL PUBLIC LICENSE
 * License as published by the Free Software Foundation; either
 * version 3 of the License, or any later version.
 *
 * This library is distributed in the hope that it will be useful,
 * but WITHOUT ANY WARRANTY; without even the implied warranty of
 * MERCHANTABILITY or FITNESS FOR A PARTICULAR PURPOSE.  See the
 * GNU AFFERO GENERAL PUBLIC LICENSE for more details.
 *
 * You should have received a copy of the GNU Affero General Public
 * License along with this library.  If not, see <http://www.gnu.org/licenses/>.
 *
 */
abstract class OC_Connector_Sabre_Node implements Sabre_DAV_INode, Sabre_DAV_IProperties {
	const GETETAG_PROPERTYNAME = '{DAV:}getetag';
	const LASTMODIFIED_PROPERTYNAME = '{DAV:}lastmodified';

	/**
	 * Allow configuring the method used to generate Etags
	 *
	 * @var array(class_name, function_name)
	 */
	public static $ETagFunction = null;

	/**
	 * @var \OC\Files\View
	 */
	protected $fileView;

	/**
	 * The path to the current node
	 *
	 * @var string
	 */
	protected $path;

	/**
	 * node properties cache
	 *
	 * @var array
	 */
	protected $property_cache = null;

	/**
	 * @var \OCP\Files\FileInfo
	 */
	protected $info;

	/**
	 * @brief Sets up the node, expects a full path name
	 * @param \OC\Files\View $view
	 * @param \OCP\Files\FileInfo $info
	 */
	public function __construct($view, $info) {
		$this->fileView = $view;
		$this->path = $this->fileView->getRelativePath($info->getPath());
		$this->info = $info;
	}

	protected function refreshInfo() {
		$this->info = $this->fileView->getFileInfo($this->path);
	}

	/**
	 * @brief  Returns the name of the node
	 * @return string
	 */
	public function getName() {
		return $this->info->getName();
	}

	/**
	 * @brief Renames the node
	 * @param string $name The new name
	 */
	public function setName($name) {

		// rename is only allowed if the update privilege is granted
		if (!$this->info->isUpdateable()) {
			throw new \Sabre_DAV_Exception_Forbidden();
		}

		list($parentPath,) = Sabre_DAV_URLUtil::splitPath($this->path);
		list(, $newName) = Sabre_DAV_URLUtil::splitPath($name);

		if (!\OCP\Util::isValidFileName($newName)) {
			throw new \Sabre_DAV_Exception_BadRequest();
		}

		$newPath = $parentPath . '/' . $newName;
		$oldPath = $this->path;

		$this->fileView->rename($this->path, $newPath);

		$this->path = $newPath;

		$query = OC_DB::prepare('UPDATE `*PREFIX*properties` SET `propertypath` = ?'
			. ' WHERE `userid` = ? AND `propertypath` = ?');
		$query->execute(array($newPath, OC_User::getUser(), $oldPath));
		$this->refreshInfo();
	}

	public function setPropertyCache($property_cache) {
		$this->property_cache = $property_cache;
	}

	/**
	 * @brief Returns the last modification time, as a unix timestamp
	 * @return int timestamp as integer
	 */
	public function getLastModified() {
<<<<<<< HEAD
		return $this->info->getMtime();

=======
		$this->getFileinfoCache();
		$timestamp = $this->fileinfo_cache['mtime'];
		if (!empty($timestamp)) {
			return (int)$timestamp;
		}
		return $timestamp;
>>>>>>> 2eeab603
	}

	/**
	 *  sets the last modification time of the file (mtime) to the value given
	 *  in the second parameter or to now if the second param is empty.
	 *  Even if the modification time is set to a custom value the access time is set to now.
	 */
	public function touch($mtime) {
		$this->fileView->touch($this->path, $mtime);
		$this->refreshInfo();
	}

	/**
	 * @brief Updates properties on this node,
	 * @see Sabre_DAV_IProperties::updateProperties
	 * @return boolean
	 */
	public function updateProperties($properties) {
		$existing = $this->getProperties(array());
		foreach ($properties as $propertyName => $propertyValue) {
			// If it was null, we need to delete the property
			if (is_null($propertyValue)) {
				if (array_key_exists($propertyName, $existing)) {
					$query = OC_DB::prepare('DELETE FROM `*PREFIX*properties`'
						. ' WHERE `userid` = ? AND `propertypath` = ? AND `propertyname` = ?');
					$query->execute(array(OC_User::getUser(), $this->path, $propertyName));
				}
			} else {
				if (strcmp($propertyName, self::GETETAG_PROPERTYNAME) === 0) {
					\OC\Files\Filesystem::putFileInfo($this->path, array('etag' => $propertyValue));
				} elseif (strcmp($propertyName, self::LASTMODIFIED_PROPERTYNAME) === 0) {
					$this->touch($propertyValue);
				} else {
					if (!array_key_exists($propertyName, $existing)) {
						$query = OC_DB::prepare('INSERT INTO `*PREFIX*properties`'
							. ' (`userid`,`propertypath`,`propertyname`,`propertyvalue`) VALUES(?,?,?,?)');
						$query->execute(array(OC_User::getUser(), $this->path, $propertyName, $propertyValue));
					} else {
						$query = OC_DB::prepare('UPDATE `*PREFIX*properties` SET `propertyvalue` = ?'
							. ' WHERE `userid` = ? AND `propertypath` = ? AND `propertyname` = ?');
						$query->execute(array($propertyValue, OC_User::getUser(), $this->path, $propertyName));
					}
				}
			}

		}
		$this->setPropertyCache(null);
		return true;
	}

	/**
	 * removes all properties for this node and user
	 */
	public function removeProperties() {
		$query = OC_DB::prepare('DELETE FROM `*PREFIX*properties`'
			. ' WHERE `userid` = ? AND `propertypath` = ?');
		$query->execute(array(OC_User::getUser(), $this->path));

		$this->setPropertyCache(null);
	}

	/**
	 * @brief Returns a list of properties for this nodes.;
	 * @param array $properties
	 * @return array
	 * @note The properties list is a list of propertynames the client
	 * requested, encoded as xmlnamespace#tagName, for example:
	 * http://www.example.org/namespace#author If the array is empty, all
	 * properties should be returned
	 */
	public function getProperties($properties) {

		if (is_null($this->property_cache)) {
			$sql = 'SELECT * FROM `*PREFIX*properties` WHERE `userid` = ? AND `propertypath` = ?';
			$result = OC_DB::executeAudited($sql, array(OC_User::getUser(), $this->path));

			$this->property_cache = array();
			while ($row = $result->fetchRow()) {
				$this->property_cache[$row['propertyname']] = $row['propertyvalue'];
			}

			$this->property_cache[self::GETETAG_PROPERTYNAME] = '"' . $this->info->getEtag() . '"';
		}

		// if the array was empty, we need to return everything
		if (count($properties) == 0) {
			return $this->property_cache;
		}

		$props = array();
		foreach ($properties as $property) {
			if (isset($this->property_cache[$property])) {
				$props[$property] = $this->property_cache[$property];
			}
		}

		return $props;
	}

	/**
	 * @return string|null
	 */
	public function getFileId() {
		if ($this->info->getId()) {
			$instanceId = OC_Util::getInstanceId();
			$id = sprintf('%08d', $this->info->getId());
			return $id . $instanceId;
		}

		return null;
	}
}<|MERGE_RESOLUTION|>--- conflicted
+++ resolved
@@ -118,17 +118,11 @@
 	 * @return int timestamp as integer
 	 */
 	public function getLastModified() {
-<<<<<<< HEAD
-		return $this->info->getMtime();
-
-=======
-		$this->getFileinfoCache();
-		$timestamp = $this->fileinfo_cache['mtime'];
+		$timestamp = $this->info->getMtime();
 		if (!empty($timestamp)) {
 			return (int)$timestamp;
 		}
 		return $timestamp;
->>>>>>> 2eeab603
 	}
 
 	/**
