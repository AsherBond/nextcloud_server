<?php $TRANSLATIONS = array(
"Unable to load list from App Store" => "Грешка приликом учитавања списка из Складишта Програма",
"Group already exists" => "Група већ постоји",
"Unable to add group" => "Не могу да додам групу",
"Could not enable app. " => "Не могу да укључим програм",
"Email saved" => "Е-порука сачувана",
"Invalid email" => "Неисправна е-адреса",
"OpenID Changed" => "OpenID је измењен",
"Invalid request" => "Неисправан захтев",
"Unable to delete group" => "Не могу да уклоним групу",
"Authentication error" => "Грешка при аутентификацији",
"Unable to delete user" => "Не могу да уклоним корисника",
"Language changed" => "Језик је промењен",
"Admins can't remove themself from the admin group" => "Управници не могу себе уклонити из админ групе",
"Unable to add user to group %s" => "Не могу да додам корисника у групу %s",
"Unable to remove user from group %s" => "Не могу да уклоним корисника из групе %s",
"Disable" => "Искључи",
"Enable" => "Укључи",
"Saving..." => "Чување у току...",
"__language_name__" => "__language_name__",
"Add your App" => "Додајте ваш програм",
"More Apps" => "Више програма",
"Select an App" => "Изаберите програм",
"See application page at apps.owncloud.com" => "Погледајте страницу са програмима на apps.owncloud.com",
"<span class=\"licence\"></span>-licensed by <span class=\"author\"></span>" => "<span class=\"licence\"></span>-лиценцирао <span class=\"author\"></span>",
<<<<<<< HEAD
"Documentation" => "Документација",
"Managing Big Files" => "Управљање великим датотекама",
"Ask a question" => "Поставите питање",
"Problems connecting to help database." => "Проблем у повезивању са базом помоћи",
"Go there manually." => "Отиђите тамо ручно.",
"Answer" => "Одговор",
"You have used <strong>%s</strong> of the available <strong>%s</strong>" => "Искористили сте <strong>%s</strong> од дозвољених <strong>%s</strong>",
"Desktop and Mobile Syncing Clients" => "Стони и мобилни клијенти за усклађивање",
"Download" => "Преузимање",
=======
"You have used <strong>%s</strong> of the available <strong>%s</strong>" => "Искористили сте <strong>%s</strong> од дозвољених <strong>%s</strong>",
"Clients" => "Клијенти",
"Password" => "Лозинка",
>>>>>>> 166da88b
"Your password was changed" => "Лозинка је промењена",
"Unable to change your password" => "Не могу да изменим вашу лозинку",
"Current password" => "Тренутна лозинка",
"New password" => "Нова лозинка",
"show" => "прикажи",
"Change password" => "Измени лозинку",
"Email" => "Е-пошта",
"Your email address" => "Ваша адреса е-поште",
"Fill in an email address to enable password recovery" => "Ун",
"Language" => "Језик",
"Help translate" => " Помозите у превођењу",
<<<<<<< HEAD
"use this address to connect to your ownCloud in your file manager" => "користите ову адресу да би се повезали на ownCloud путем менаџњера фајлова",
=======
>>>>>>> 166da88b
"Developed by the <a href=\"http://ownCloud.org/contact\" target=\"_blank\">ownCloud community</a>, the <a href=\"https://github.com/owncloud\" target=\"_blank\">source code</a> is licensed under the <a href=\"http://www.gnu.org/licenses/agpl-3.0.html\" target=\"_blank\"><abbr title=\"Affero General Public License\">AGPL</abbr></a>." => "Развијају <a href=\"http://ownCloud.org/contact\" target=\"_blank\">Оунклауд (ownCloud) заједница</a>, <a href=\"https://github.com/owncloud\" target=\"_blank\">изворни код</a> је издат под <a href=\"http://www.gnu.org/licenses/agpl-3.0.html\" target=\"_blank\"><abbr title=\"Аферо Јавном Лиценцом (Affero General Public License)\">АГПЛ лиценцом</abbr></a>.",
"Name" => "Име",
"Groups" => "Групе",
"Create" => "Направи",
"Default Quota" => "Подразумевано ограничење",
"Other" => "Друго",
"Group Admin" => "Управник групе",
<<<<<<< HEAD
"Quota" => "Ограничење",
=======
>>>>>>> 166da88b
"Delete" => "Обриши"
);<|MERGE_RESOLUTION|>--- conflicted
+++ resolved
@@ -23,21 +23,9 @@
 "Select an App" => "Изаберите програм",
 "See application page at apps.owncloud.com" => "Погледајте страницу са програмима на apps.owncloud.com",
 "<span class=\"licence\"></span>-licensed by <span class=\"author\"></span>" => "<span class=\"licence\"></span>-лиценцирао <span class=\"author\"></span>",
-<<<<<<< HEAD
-"Documentation" => "Документација",
-"Managing Big Files" => "Управљање великим датотекама",
-"Ask a question" => "Поставите питање",
-"Problems connecting to help database." => "Проблем у повезивању са базом помоћи",
-"Go there manually." => "Отиђите тамо ручно.",
-"Answer" => "Одговор",
-"You have used <strong>%s</strong> of the available <strong>%s</strong>" => "Искористили сте <strong>%s</strong> од дозвољених <strong>%s</strong>",
-"Desktop and Mobile Syncing Clients" => "Стони и мобилни клијенти за усклађивање",
-"Download" => "Преузимање",
-=======
 "You have used <strong>%s</strong> of the available <strong>%s</strong>" => "Искористили сте <strong>%s</strong> од дозвољених <strong>%s</strong>",
 "Clients" => "Клијенти",
 "Password" => "Лозинка",
->>>>>>> 166da88b
 "Your password was changed" => "Лозинка је промењена",
 "Unable to change your password" => "Не могу да изменим вашу лозинку",
 "Current password" => "Тренутна лозинка",
@@ -49,20 +37,11 @@
 "Fill in an email address to enable password recovery" => "Ун",
 "Language" => "Језик",
 "Help translate" => " Помозите у превођењу",
-<<<<<<< HEAD
-"use this address to connect to your ownCloud in your file manager" => "користите ову адресу да би се повезали на ownCloud путем менаџњера фајлова",
-=======
->>>>>>> 166da88b
 "Developed by the <a href=\"http://ownCloud.org/contact\" target=\"_blank\">ownCloud community</a>, the <a href=\"https://github.com/owncloud\" target=\"_blank\">source code</a> is licensed under the <a href=\"http://www.gnu.org/licenses/agpl-3.0.html\" target=\"_blank\"><abbr title=\"Affero General Public License\">AGPL</abbr></a>." => "Развијају <a href=\"http://ownCloud.org/contact\" target=\"_blank\">Оунклауд (ownCloud) заједница</a>, <a href=\"https://github.com/owncloud\" target=\"_blank\">изворни код</a> је издат под <a href=\"http://www.gnu.org/licenses/agpl-3.0.html\" target=\"_blank\"><abbr title=\"Аферо Јавном Лиценцом (Affero General Public License)\">АГПЛ лиценцом</abbr></a>.",
 "Name" => "Име",
 "Groups" => "Групе",
 "Create" => "Направи",
-"Default Quota" => "Подразумевано ограничење",
 "Other" => "Друго",
 "Group Admin" => "Управник групе",
-<<<<<<< HEAD
-"Quota" => "Ограничење",
-=======
->>>>>>> 166da88b
 "Delete" => "Обриши"
 );