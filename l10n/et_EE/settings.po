# SOME DESCRIPTIVE TITLE.
# Copyright (C) YEAR THE PACKAGE'S COPYRIGHT HOLDER
# This file is distributed under the same license as the PACKAGE package.
# 
# Translators:
<<<<<<< HEAD
#   <icewind1991@gmail.com>, 2012.
# Pisike Sipelgas <pisike.sipelgas@gmail.com>, 2013.
# Rivo Zängov <eraser@eraser.ee>, 2011-2013.
=======
# Rivo Zängov <eraser@eraser.ee>, 2013
>>>>>>> 6163a856
msgid ""
msgstr ""
"Project-Id-Version: ownCloud\n"
"Report-Msgid-Bugs-To: http://bugs.owncloud.org/\n"
<<<<<<< HEAD
"POT-Creation-Date: 2013-04-17 02:21+0200\n"
"PO-Revision-Date: 2013-04-17 00:21+0000\n"
"Last-Translator: I Robot <owncloud-bot@tmit.eu>\n"
=======
"POT-Creation-Date: 2013-05-01 02:00+0200\n"
"PO-Revision-Date: 2013-04-30 09:30+0000\n"
"Last-Translator: Rivo Zängov <eraser@eraser.ee>\n"
>>>>>>> 6163a856
"Language-Team: Estonian (Estonia) (http://www.transifex.com/projects/p/owncloud/language/et_EE/)\n"
"MIME-Version: 1.0\n"
"Content-Type: text/plain; charset=UTF-8\n"
"Content-Transfer-Encoding: 8bit\n"
"Language: et_EE\n"
"Plural-Forms: nplurals=2; plural=(n != 1);\n"

#: ajax/apps/ocs.php:20
msgid "Unable to load list from App Store"
msgstr "App Store'i nimekirja laadimine ebaõnnestus"

#: ajax/changedisplayname.php:23 ajax/removeuser.php:15 ajax/setquota.php:17
#: ajax/togglegroups.php:20
msgid "Authentication error"
msgstr "Autentimise viga"

<<<<<<< HEAD
#: ajax/changedisplayname.php:32
=======
#: ajax/changedisplayname.php:31
msgid "Your display name has been changed."
msgstr "Sinu näidatav nimi on muudetud."

#: ajax/changedisplayname.php:34
>>>>>>> 6163a856
msgid "Unable to change display name"
msgstr "Ei saa muuta näidatavat nime"

#: ajax/creategroup.php:10
msgid "Group already exists"
msgstr "Grupp on juba olemas"

#: ajax/creategroup.php:19
msgid "Unable to add group"
msgstr "Keela grupi lisamine"

#: ajax/enableapp.php:11
msgid "Could not enable app. "
msgstr "Rakenduse sisselülitamine ebaõnnestus."

#: ajax/lostpassword.php:12
msgid "Email saved"
msgstr "Kiri on salvestatud"

#: ajax/lostpassword.php:14
msgid "Invalid email"
msgstr "Vigane e-post"

#: ajax/removegroup.php:13
msgid "Unable to delete group"
msgstr "Grupi kustutamine ebaõnnestus"

#: ajax/removeuser.php:24
msgid "Unable to delete user"
msgstr "Kasutaja kustutamine ebaõnnestus"

#: ajax/setlanguage.php:15
msgid "Language changed"
msgstr "Keel on muudetud"

#: ajax/setlanguage.php:17 ajax/setlanguage.php:20
msgid "Invalid request"
msgstr "Vigane päring"

#: ajax/togglegroups.php:12
msgid "Admins can't remove themself from the admin group"
msgstr "Administraatorid ei saa ise end eemaldada admin grupist"

#: ajax/togglegroups.php:30
#, php-format
msgid "Unable to add user to group %s"
msgstr "Kasutajat ei saa lisada gruppi %s"

#: ajax/togglegroups.php:36
#, php-format
msgid "Unable to remove user from group %s"
msgstr "Kasutajat ei saa eemaldada grupist %s"

#: ajax/updateapp.php:14
msgid "Couldn't update app."
msgstr "Rakenduse uuendamine ebaõnnestus."

#: js/apps.js:30
msgid "Update to {appversion}"
msgstr "Uuenda versioonile {appversion}"

#: js/apps.js:36 js/apps.js:76
msgid "Disable"
msgstr "Lülita välja"

#: js/apps.js:36 js/apps.js:64 js/apps.js:83
msgid "Enable"
msgstr "Lülita sisse"

#: js/apps.js:55
msgid "Please wait...."
msgstr "Palun oota..."

#: js/apps.js:59 js/apps.js:71 js/apps.js:80 js/apps.js:93
msgid "Error"
msgstr "Viga"

#: js/apps.js:90
msgid "Updating...."
msgstr "Uuendamine..."

#: js/apps.js:93
msgid "Error while updating app"
msgstr "Viga rakenduse uuendamisel"

#: js/apps.js:96
msgid "Updated"
msgstr "Uuendatud"

#: js/personal.js:109
msgid "Saving..."
msgstr "Salvestamine..."

#: js/users.js:43
msgid "deleted"
msgstr "kustutatud"

#: js/users.js:43
msgid "undo"
msgstr "tagasi"

#: js/users.js:75
msgid "Unable to remove user"
msgstr "Ei suuda kustutada kasutajat eemaldada"

#: js/users.js:88 templates/users.php:26 templates/users.php:80
#: templates/users.php:105
msgid "Groups"
msgstr "Grupid"

#: js/users.js:91 templates/users.php:82 templates/users.php:119
msgid "Group Admin"
msgstr "Grupi admin"

#: js/users.js:111 templates/users.php:161
msgid "Delete"
msgstr "Kustuta"

#: js/users.js:262
msgid "add group"
msgstr "lisa grupp"

#: js/users.js:414
msgid "A valid username must be provided"
msgstr "Sisesta nõuetele vastav kasutajatunnus"

#: js/users.js:415 js/users.js:421 js/users.js:436
msgid "Error creating user"
msgstr "Viga kasutaja loomisel"

#: js/users.js:420
msgid "A valid password must be provided"
msgstr "Sisesta nõuetele vastav parool"

#: personal.php:29 personal.php:30
msgid "__language_name__"
msgstr "Eesti"

#: templates/admin.php:15
msgid "Security Warning"
msgstr "Turvahoiatus"

#: templates/admin.php:18
msgid ""
"Your data directory and your files are probably accessible from the "
"internet. The .htaccess file that ownCloud provides is not working. We "
"strongly suggest that you configure your webserver in a way that the data "
"directory is no longer accessible or you move the data directory outside the"
" webserver document root."
msgstr "Andmete kataloog ja failid on tõenäoliselt internetis avalikult saadaval. .htaccess fail, mida pakub ownCloud, ei toimi. Soovitame tungivalt veebiserveri seadistust selliselt, et andmete kataloog ei oleks enam vabalt saadaval või tõstaksid andmete kataloogi oma veebiserveri veebi-juurkataloogist mujale."

#: templates/admin.php:29
msgid "Setup Warning"
msgstr "Paigalduse hoiatus"

#: templates/admin.php:32
msgid ""
"Your web server is not yet properly setup to allow files synchronization "
"because the WebDAV interface seems to be broken."
msgstr "Veebiserveri ei ole veel korralikult seadistatud võimaldamaks failide sünkroniseerimist, kuna WebDAV liides näib olevat mittetoimiv."

#: templates/admin.php:33
#, php-format
msgid "Please double check the <a href='%s'>installation guides</a>."
msgstr "Palun tutvu veelkord <a href='%s'>paigalduse juhenditega</a>."

#: templates/admin.php:44
msgid "Module 'fileinfo' missing"
msgstr "Moodul 'fileinfo' puudub"

#: templates/admin.php:47
msgid ""
"The PHP module 'fileinfo' is missing. We strongly recommend to enable this "
"module to get best results with mime-type detection."
msgstr "PHP moodul 'fileinfo' puudub. Soovitame tungivalt see lisada saavutamaks parimaid tulemusi failitüüpide tuvastamisel."

#: templates/admin.php:58
msgid "Locale not working"
msgstr "Lokalisatsioon ei toimi"

#: templates/admin.php:63
#, php-format
msgid ""
"This ownCloud server can't set system locale to %s. This means that there "
"might be problems with certain characters in file names. We strongly suggest"
" to install the required packages on your system to support %s."
msgstr "ownCloud server ei suuda seadistada süsteemi lokalisatsiooni %s. See tähendab, et võib esineda probleeme teatud tähemärkidega failide nimedes. Soovitame tungivalt paigaldada süsteemi vajalikud pakid toetamaks %s."

#: templates/admin.php:75
msgid "Internet connection not working"
msgstr "Internetiühendus ei toimi"

#: templates/admin.php:78
msgid ""
"This ownCloud server has no working internet connection. This means that "
"some of the features like mounting of external storage, notifications about "
"updates or installation of 3rd party apps don´t work. Accessing files from "
"remote and sending of notification emails might also not work. We suggest to"
" enable internet connection for this server if you want to have all features"
" of ownCloud."
msgstr "ownCloud serveril puudub toimiv internetiühendus. See tähendab, et mõned funktsionaalsused, nagu näiteks väliste andmehoidlate ühendamine, teavitused uuendustest või kolmandate osapoolte rakenduste paigaldamine ei tööta. Eemalt failidele ligipääs ning teadete saatmine emailiga ei pruugi samuti toimida. Kui soovid täielikku funktsionaalsust, siis soovitame serverile tagada ligipääs internetti."

#: templates/admin.php:92
msgid "Cron"
msgstr "Cron"

#: templates/admin.php:101
msgid "Execute one task with each page loaded"
msgstr "Käivita toiming lehe laadimisel"

#: templates/admin.php:111
msgid ""
"cron.php is registered at a webcron service. Call the cron.php page in the "
"owncloud root once a minute over http."
msgstr "cron.php on registreeritud webcron teenusena. Lae cron.php lehte owncloud veebikataloogist iga minut üle http."

#: templates/admin.php:121
msgid ""
"Use systems cron service. Call the cron.php file in the owncloud folder via "
"a system cronjob once a minute."
msgstr "Kasuta süsteemi cron teenust. Käivita cron.php fail owncloud veebikataloogist kasutades süsteemi crontab toimingut iga minut."

#: templates/admin.php:128
msgid "Sharing"
msgstr "Jagamine"

#: templates/admin.php:134
msgid "Enable Share API"
msgstr "Luba Share API"

#: templates/admin.php:135
msgid "Allow apps to use the Share API"
msgstr "Luba rakendustel kasutada Share API-t"

#: templates/admin.php:142
msgid "Allow links"
msgstr "Luba lingid"

#: templates/admin.php:143
msgid "Allow users to share items to the public with links"
msgstr "Luba kasutajatel jagada kirjeid avalike linkidega"

#: templates/admin.php:150
msgid "Allow resharing"
msgstr "Luba edasijagamine"

#: templates/admin.php:151
msgid "Allow users to share items shared with them again"
msgstr "Luba kasutajatel jagada edasi kirjeid, mida on neile jagatud"

#: templates/admin.php:158
msgid "Allow users to share with anyone"
msgstr "Luba kasutajatel kõigiga jagada"

#: templates/admin.php:161
msgid "Allow users to only share with users in their groups"
msgstr "Luba kasutajatel jagada kirjeid ainult nende grupi liikmetele, millesse nad ise kuuluvad"

#: templates/admin.php:168
msgid "Security"
msgstr "Turvalisus"

#: templates/admin.php:181
msgid "Enforce HTTPS"
msgstr "Sunni peale HTTPS-i kasutamine"

#: templates/admin.php:182
msgid ""
"Enforces the clients to connect to ownCloud via an encrypted connection."
msgstr "Sunnib kliente ownCloudiga ühenduma krüpteeritult."

#: templates/admin.php:185
msgid ""
"Please connect to this ownCloud instance via HTTPS to enable or disable the "
"SSL enforcement."
msgstr "Palun ühendu selle ownCloud instantsiga üle HTTPS või keela SSL kasutamine."

#: templates/admin.php:195
msgid "Log"
msgstr "Logi"

#: templates/admin.php:196
msgid "Log level"
msgstr "Logi tase"

#: templates/admin.php:223
msgid "More"
msgstr "Rohkem"

#: templates/admin.php:224
msgid "Less"
msgstr "Vähem"

#: templates/admin.php:231 templates/personal.php:102
msgid "Version"
msgstr "Versioon"

<<<<<<< HEAD
#: templates/admin.php:234 templates/personal.php:105
=======
#: templates/admin.php:237 templates/personal.php:108
>>>>>>> 6163a856
msgid ""
"Developed by the <a href=\"http://ownCloud.org/contact\" "
"target=\"_blank\">ownCloud community</a>, the <a "
"href=\"https://github.com/owncloud\" target=\"_blank\">source code</a> is "
"licensed under the <a href=\"http://www.gnu.org/licenses/agpl-3.0.html\" "
"target=\"_blank\"><abbr title=\"Affero General Public "
"License\">AGPL</abbr></a>."
msgstr "Arendatud <a href=\"http://ownCloud.org/contact\" target=\"_blank\">ownCloud kogukonna</a> poolt. <a href=\"https://github.com/owncloud\" target=\"_blank\">Lähtekood</a> on avaldatud ja kaetud <a href=\"http://www.gnu.org/licenses/agpl-3.0.html\" target=\"_blank\"><abbr title=\"Affero General Public License\">AGPL</abbr></a> litsentsiga."

#: templates/apps.php:11
msgid "Add your App"
msgstr "Lisa oma rakendus"

#: templates/apps.php:12
msgid "More Apps"
msgstr "Veel rakendusi"

#: templates/apps.php:28
msgid "Select an App"
msgstr "Vali programm"

#: templates/apps.php:34
msgid "See application page at apps.owncloud.com"
msgstr "Vaata rakenduste lehte aadressil apps.owncloud.com"

#: templates/apps.php:36
msgid "<span class=\"licence\"></span>-licensed by <span class=\"author\"></span>"
msgstr "<span class=\"licence\"></span>-litsenseeritud <span class=\"author\"></span>"

#: templates/apps.php:38
msgid "Update"
msgstr "Uuenda"

#: templates/help.php:4
msgid "User Documentation"
msgstr "Kasutaja dokumentatsioon"

#: templates/help.php:6
msgid "Administrator Documentation"
msgstr "Administraatori dokumentatsioon"

#: templates/help.php:9
msgid "Online Documentation"
msgstr "Online dokumentatsioon"

#: templates/help.php:11
msgid "Forum"
msgstr "Foorum"

#: templates/help.php:14
msgid "Bugtracker"
msgstr "Vigade nimekiri"

#: templates/help.php:17
msgid "Commercial Support"
msgstr "Tasuline kasutajatugi"

#: templates/personal.php:8
#, php-format
msgid "You have used <strong>%s</strong> of the available <strong>%s</strong>"
msgstr "Kasutad <strong>%s</strong> saadavalolevast <strong>%s</strong>"

#: templates/personal.php:15
msgid "Get the apps to sync your files"
msgstr "Hangi rakendusi failide sünkroniseerimiseks"

#: templates/personal.php:26
msgid "Show First Run Wizard again"
msgstr "Näita veelkord Esmase Käivituse Juhendajat"

#: templates/personal.php:37 templates/users.php:23 templates/users.php:79
msgid "Password"
msgstr "Parool"

#: templates/personal.php:38
msgid "Your password was changed"
msgstr "Sinu parooli on muudetud"

#: templates/personal.php:39
msgid "Unable to change your password"
msgstr "Sa ei saa oma parooli muuta"

#: templates/personal.php:40
msgid "Current password"
msgstr "Praegune parool"

#: templates/personal.php:42
msgid "New password"
msgstr "Uus parool"

#: templates/personal.php:44
msgid "Change password"
msgstr "Muuda parooli"

#: templates/personal.php:56 templates/users.php:78
msgid "Display Name"
msgstr "Näidatav nimi"

#: templates/personal.php:57
msgid "Your display name was changed"
msgstr "Sinu kuvatav nimi muutus"

#: templates/personal.php:58
msgid "Unable to change your display name"
msgstr "Ei suuda muuta kuvatavat nime"

#: templates/personal.php:61
msgid "Change display name"
msgstr "Muuda näidatavat nime"

#: templates/personal.php:70
msgid "Email"
msgstr "E-post"

#: templates/personal.php:72
msgid "Your email address"
msgstr "Sinu e-posti aadress"

#: templates/personal.php:73
msgid "Fill in an email address to enable password recovery"
msgstr "Parooli taastamise sisse lülitamiseks sisesta e-posti aadress"

#: templates/personal.php:79 templates/personal.php:80
msgid "Language"
msgstr "Keel"

#: templates/personal.php:86
msgid "Help translate"
msgstr "Aita tõlkida"

#: templates/personal.php:91
msgid "WebDAV"
msgstr "WebDAV"

#: templates/personal.php:93
msgid "Use this address to connect to your ownCloud in your file manager"
msgstr "Kasuta seda aadressi ühendamaks oma ownCloudi failihalduriga"

#: templates/users.php:21 templates/users.php:77
msgid "Login Name"
msgstr "Kasutajanimi"

#: templates/users.php:32
msgid "Create"
msgstr "Lisa"

#: templates/users.php:35
msgid "Default Storage"
msgstr "Vaikimisi maht"

#: templates/users.php:41 templates/users.php:139
msgid "Unlimited"
msgstr "Piiramatult"

#: templates/users.php:59 templates/users.php:154
msgid "Other"
msgstr "Muu"

#: templates/users.php:84
msgid "Storage"
msgstr "Maht"

#: templates/users.php:95
msgid "change display name"
msgstr "muuda näidatavat nime"

#: templates/users.php:99
msgid "set new password"
msgstr "määra uus parool"

#: templates/users.php:134
msgid "Default"
msgstr "Vaikeväärtus"<|MERGE_RESOLUTION|>--- conflicted
+++ resolved
@@ -3,26 +3,14 @@
 # This file is distributed under the same license as the PACKAGE package.
 # 
 # Translators:
-<<<<<<< HEAD
-#   <icewind1991@gmail.com>, 2012.
-# Pisike Sipelgas <pisike.sipelgas@gmail.com>, 2013.
-# Rivo Zängov <eraser@eraser.ee>, 2011-2013.
-=======
 # Rivo Zängov <eraser@eraser.ee>, 2013
->>>>>>> 6163a856
 msgid ""
 msgstr ""
 "Project-Id-Version: ownCloud\n"
 "Report-Msgid-Bugs-To: http://bugs.owncloud.org/\n"
-<<<<<<< HEAD
-"POT-Creation-Date: 2013-04-17 02:21+0200\n"
-"PO-Revision-Date: 2013-04-17 00:21+0000\n"
-"Last-Translator: I Robot <owncloud-bot@tmit.eu>\n"
-=======
 "POT-Creation-Date: 2013-05-01 02:00+0200\n"
 "PO-Revision-Date: 2013-04-30 09:30+0000\n"
 "Last-Translator: Rivo Zängov <eraser@eraser.ee>\n"
->>>>>>> 6163a856
 "Language-Team: Estonian (Estonia) (http://www.transifex.com/projects/p/owncloud/language/et_EE/)\n"
 "MIME-Version: 1.0\n"
 "Content-Type: text/plain; charset=UTF-8\n"
@@ -34,20 +22,16 @@
 msgid "Unable to load list from App Store"
 msgstr "App Store'i nimekirja laadimine ebaõnnestus"
 
-#: ajax/changedisplayname.php:23 ajax/removeuser.php:15 ajax/setquota.php:17
+#: ajax/changedisplayname.php:25 ajax/removeuser.php:15 ajax/setquota.php:17
 #: ajax/togglegroups.php:20
 msgid "Authentication error"
 msgstr "Autentimise viga"
 
-<<<<<<< HEAD
-#: ajax/changedisplayname.php:32
-=======
 #: ajax/changedisplayname.php:31
 msgid "Your display name has been changed."
 msgstr "Sinu näidatav nimi on muudetud."
 
 #: ajax/changedisplayname.php:34
->>>>>>> 6163a856
 msgid "Unable to change display name"
 msgstr "Ei saa muuta näidatavat nime"
 
@@ -137,7 +121,7 @@
 msgid "Updated"
 msgstr "Uuendatud"
 
-#: js/personal.js:109
+#: js/personal.js:118
 msgid "Saving..."
 msgstr "Salvestamine..."
 
@@ -153,16 +137,16 @@
 msgid "Unable to remove user"
 msgstr "Ei suuda kustutada kasutajat eemaldada"
 
-#: js/users.js:88 templates/users.php:26 templates/users.php:80
-#: templates/users.php:105
+#: js/users.js:88 templates/users.php:26 templates/users.php:78
+#: templates/users.php:103
 msgid "Groups"
 msgstr "Grupid"
 
-#: js/users.js:91 templates/users.php:82 templates/users.php:119
+#: js/users.js:91 templates/users.php:80 templates/users.php:115
 msgid "Group Admin"
 msgstr "Grupi admin"
 
-#: js/users.js:111 templates/users.php:161
+#: js/users.js:111 templates/users.php:155
 msgid "Delete"
 msgstr "Kustuta"
 
@@ -182,7 +166,7 @@
 msgid "A valid password must be provided"
 msgstr "Sisesta nõuetele vastav parool"
 
-#: personal.php:29 personal.php:30
+#: personal.php:35 personal.php:36
 msgid "__language_name__"
 msgstr "Eesti"
 
@@ -333,23 +317,19 @@
 msgid "Log level"
 msgstr "Logi tase"
 
-#: templates/admin.php:223
+#: templates/admin.php:227
 msgid "More"
 msgstr "Rohkem"
 
-#: templates/admin.php:224
+#: templates/admin.php:228
 msgid "Less"
 msgstr "Vähem"
 
-#: templates/admin.php:231 templates/personal.php:102
+#: templates/admin.php:235 templates/personal.php:105
 msgid "Version"
 msgstr "Versioon"
 
-<<<<<<< HEAD
-#: templates/admin.php:234 templates/personal.php:105
-=======
 #: templates/admin.php:237 templates/personal.php:108
->>>>>>> 6163a856
 msgid ""
 "Developed by the <a href=\"http://ownCloud.org/contact\" "
 "target=\"_blank\">ownCloud community</a>, the <a "
@@ -420,7 +400,7 @@
 msgid "Show First Run Wizard again"
 msgstr "Näita veelkord Esmase Käivituse Juhendajat"
 
-#: templates/personal.php:37 templates/users.php:23 templates/users.php:79
+#: templates/personal.php:37 templates/users.php:23 templates/users.php:77
 msgid "Password"
 msgstr "Parool"
 
@@ -444,82 +424,70 @@
 msgid "Change password"
 msgstr "Muuda parooli"
 
-#: templates/personal.php:56 templates/users.php:78
+#: templates/personal.php:56 templates/users.php:76
 msgid "Display Name"
 msgstr "Näidatav nimi"
 
-#: templates/personal.php:57
-msgid "Your display name was changed"
-msgstr "Sinu kuvatav nimi muutus"
-
-#: templates/personal.php:58
-msgid "Unable to change your display name"
-msgstr "Ei suuda muuta kuvatavat nime"
-
-#: templates/personal.php:61
-msgid "Change display name"
-msgstr "Muuda näidatavat nime"
-
-#: templates/personal.php:70
+#: templates/personal.php:68
 msgid "Email"
 msgstr "E-post"
 
-#: templates/personal.php:72
+#: templates/personal.php:70
 msgid "Your email address"
 msgstr "Sinu e-posti aadress"
 
-#: templates/personal.php:73
+#: templates/personal.php:71
 msgid "Fill in an email address to enable password recovery"
 msgstr "Parooli taastamise sisse lülitamiseks sisesta e-posti aadress"
 
-#: templates/personal.php:79 templates/personal.php:80
+#: templates/personal.php:77 templates/personal.php:78
 msgid "Language"
 msgstr "Keel"
 
-#: templates/personal.php:86
+#: templates/personal.php:89
 msgid "Help translate"
 msgstr "Aita tõlkida"
 
-#: templates/personal.php:91
+#: templates/personal.php:94
 msgid "WebDAV"
 msgstr "WebDAV"
 
-#: templates/personal.php:93
+#: templates/personal.php:96
 msgid "Use this address to connect to your ownCloud in your file manager"
 msgstr "Kasuta seda aadressi ühendamaks oma ownCloudi failihalduriga"
 
-#: templates/users.php:21 templates/users.php:77
+#: templates/users.php:21 templates/users.php:75
 msgid "Login Name"
 msgstr "Kasutajanimi"
 
-#: templates/users.php:32
+#: templates/users.php:30
 msgid "Create"
 msgstr "Lisa"
 
-#: templates/users.php:35
+#: templates/users.php:33
 msgid "Default Storage"
 msgstr "Vaikimisi maht"
 
-#: templates/users.php:41 templates/users.php:139
+#: templates/users.php:39 templates/users.php:133
 msgid "Unlimited"
 msgstr "Piiramatult"
 
-#: templates/users.php:59 templates/users.php:154
+#: templates/users.php:57 templates/users.php:148
 msgid "Other"
 msgstr "Muu"
 
-#: templates/users.php:84
+#: templates/users.php:82
 msgid "Storage"
 msgstr "Maht"
 
-#: templates/users.php:95
+#: templates/users.php:93
 msgid "change display name"
 msgstr "muuda näidatavat nime"
 
-#: templates/users.php:99
+#: templates/users.php:97
 msgid "set new password"
 msgstr "määra uus parool"
 
-#: templates/users.php:134
+#: templates/users.php:128
 msgid "Default"
 msgstr "Vaikeväärtus"