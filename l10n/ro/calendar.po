--- conflicted
+++ resolved
@@ -11,32 +11,16 @@
 msgstr ""
 "Project-Id-Version: ownCloud\n"
 "Report-Msgid-Bugs-To: http://bugs.owncloud.org/\n"
-<<<<<<< HEAD
-"POT-Creation-Date: 2012-06-06 00:12+0200\n"
-"PO-Revision-Date: 2012-06-05 22:14+0000\n"
-"Last-Translator: icewind <icewind1991@gmail.com>\n"
-"Language-Team: Romanian (http://www.transifex.net/projects/p/owncloud/language/ro/)\n"
-=======
 "POT-Creation-Date: 2012-08-11 02:02+0200\n"
 "PO-Revision-Date: 2012-08-11 00:02+0000\n"
 "Last-Translator: owncloud_robot <thomas.mueller@tmit.eu>\n"
 "Language-Team: Romanian (http://www.transifex.com/projects/p/owncloud/language/ro/)\n"
->>>>>>> 46d6fd15
 "MIME-Version: 1.0\n"
 "Content-Type: text/plain; charset=UTF-8\n"
 "Content-Transfer-Encoding: 8bit\n"
 "Language: ro\n"
 "Plural-Forms: nplurals=3; plural=(n==1?0:(((n%100>19)||((n%100==0)&&(n!=0)))?2:1))\n"
 
-<<<<<<< HEAD
-#: ajax/categories/rescan.php:28
-msgid "No calendars found."
-msgstr "Nici un calendar găsit."
-
-#: ajax/categories/rescan.php:36
-msgid "No events found."
-msgstr "Nici un eveniment găsit."
-=======
 #: ajax/cache/status.php:19
 msgid "Not all calendars are completely cached"
 msgstr ""
@@ -44,7 +28,6 @@
 #: ajax/cache/status.php:21
 msgid "Everything seems to be completely cached"
 msgstr ""
->>>>>>> 46d6fd15
 
 #: ajax/categories/rescan.php:29
 msgid "No calendars found."
@@ -88,105 +71,6 @@
 msgid "Invalid request"
 msgstr "Cerere eronată"
 
-<<<<<<< HEAD
-#: appinfo/app.php:19 templates/calendar.php:15
-#: templates/part.eventform.php:33 templates/part.showevent.php:31
-#: templates/settings.php:12
-msgid "Calendar"
-msgstr "Calendar"
-
-#: js/calendar.js:93
-msgid "Deletion failed"
-msgstr ""
-
-#: js/calendar.js:828
-msgid "ddd"
-msgstr ""
-
-#: js/calendar.js:829
-msgid "ddd M/d"
-msgstr ""
-
-#: js/calendar.js:830
-msgid "dddd M/d"
-msgstr ""
-
-#: js/calendar.js:833
-msgid "MMMM yyyy"
-msgstr ""
-
-#: js/calendar.js:835
-msgid "MMM d[ yyyy]{ '&#8212;'[ MMM] d yyyy}"
-msgstr "LLL z[aaaa]{'&#8212;'[LLL] z aaaa}"
-
-#: js/calendar.js:837
-msgid "dddd, MMM d, yyyy"
-msgstr ""
-
-#: lib/app.php:125
-msgid "Birthday"
-msgstr "Zi de naștere"
-
-#: lib/app.php:126
-msgid "Business"
-msgstr "Afaceri"
-
-#: lib/app.php:127
-msgid "Call"
-msgstr "Sună"
-
-#: lib/app.php:128
-msgid "Clients"
-msgstr "Clienți"
-
-#: lib/app.php:129
-msgid "Deliverer"
-msgstr "Curier"
-
-#: lib/app.php:130
-msgid "Holidays"
-msgstr "Sărbători"
-
-#: lib/app.php:131
-msgid "Ideas"
-msgstr "Idei"
-
-#: lib/app.php:132
-msgid "Journey"
-msgstr "Călătorie"
-
-#: lib/app.php:133
-msgid "Jubilee"
-msgstr "Aniversare"
-
-#: lib/app.php:134
-msgid "Meeting"
-msgstr "Întâlnire"
-
-#: lib/app.php:135
-msgid "Other"
-msgstr "Altele"
-
-#: lib/app.php:136
-msgid "Personal"
-msgstr "Personal"
-
-#: lib/app.php:137
-msgid "Projects"
-msgstr "Proiecte"
-
-#: lib/app.php:138
-msgid "Questions"
-msgstr "Întrebări"
-
-#: lib/app.php:139
-msgid "Work"
-msgstr "Servici"
-
-#: lib/app.php:380
-msgid "unnamed"
-msgstr "fără nume"
-=======
 #: appinfo/app.php:35 templates/calendar.php:15
 #: templates/part.eventform.php:33 templates/part.showevent.php:33
 msgid "Calendar"
@@ -279,7 +163,6 @@
 #: lib/app.php:351 lib/app.php:361
 msgid "by"
 msgstr ""
->>>>>>> 46d6fd15
 
 #: lib/app.php:359 lib/app.php:399
 msgid "unnamed"
@@ -840,13 +723,6 @@
 #: templates/part.showevent.php:23
 msgid "No categories selected"
 msgstr "Nici o categorie selectată"
-<<<<<<< HEAD
-
-#: templates/part.showevent.php:25
-msgid "Select category"
-msgstr "Selecteză categoria"
-=======
->>>>>>> 46d6fd15
 
 #: templates/part.showevent.php:37
 msgid "of"
@@ -855,13 +731,10 @@
 #: templates/part.showevent.php:59 templates/part.showevent.php:67
 msgid "at"
 msgstr "la"
-<<<<<<< HEAD
-=======
 
 #: templates/settings.php:10
 msgid "General"
 msgstr ""
->>>>>>> 46d6fd15
 
 #: templates/settings.php:15
 msgid "Timezone"
@@ -883,11 +756,6 @@
 msgid "12h"
 msgstr "12h"
 
-<<<<<<< HEAD
-#: templates/settings.php:40
-msgid "First day of the week"
-msgstr "Prima zi a săptămînii"
-=======
 #: templates/settings.php:64
 msgid "Start week on"
 msgstr ""
@@ -915,7 +783,6 @@
 #: templates/settings.php:89
 msgid "Primary address (Kontact et al)"
 msgstr ""
->>>>>>> 46d6fd15
 
 #: templates/settings.php:91
 msgid "iOS/OS X"
