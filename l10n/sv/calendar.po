--- conflicted
+++ resolved
@@ -5,26 +5,16 @@
 # Translators:
 # Christer Eriksson <post@hc3web.com>, 2012.
 # Daniel Sandman <revoltism@gmail.com>, 2012.
-<<<<<<< HEAD
-=======
 #   <magnus@linux.com>, 2012.
->>>>>>> 46d6fd15
 #   <revoltism@gmail.com>, 2011, 2012.
 msgid ""
 msgstr ""
 "Project-Id-Version: ownCloud\n"
 "Report-Msgid-Bugs-To: http://bugs.owncloud.org/\n"
-<<<<<<< HEAD
-"POT-Creation-Date: 2012-06-06 00:12+0200\n"
-"PO-Revision-Date: 2012-06-05 22:14+0000\n"
-"Last-Translator: icewind <icewind1991@gmail.com>\n"
-"Language-Team: Swedish (http://www.transifex.net/projects/p/owncloud/language/sv/)\n"
-=======
 "POT-Creation-Date: 2012-08-11 02:02+0200\n"
 "PO-Revision-Date: 2012-08-11 00:02+0000\n"
 "Last-Translator: owncloud_robot <thomas.mueller@tmit.eu>\n"
 "Language-Team: Swedish (http://www.transifex.com/projects/p/owncloud/language/sv/)\n"
->>>>>>> 46d6fd15
 "MIME-Version: 1.0\n"
 "Content-Type: text/plain; charset=UTF-8\n"
 "Content-Transfer-Encoding: 8bit\n"
@@ -81,103 +71,6 @@
 msgid "Invalid request"
 msgstr "Ogiltig begäran"
 
-<<<<<<< HEAD
-#: appinfo/app.php:19 templates/calendar.php:15
-#: templates/part.eventform.php:33 templates/part.showevent.php:31
-#: templates/settings.php:12
-msgid "Calendar"
-msgstr "Kalender"
-
-#: js/calendar.js:93
-msgid "Deletion failed"
-msgstr ""
-
-#: js/calendar.js:828
-msgid "ddd"
-msgstr ""
-
-#: js/calendar.js:829
-msgid "ddd M/d"
-msgstr ""
-
-#: js/calendar.js:830
-msgid "dddd M/d"
-msgstr ""
-
-#: js/calendar.js:833
-msgid "MMMM yyyy"
-msgstr ""
-
-#: js/calendar.js:835
-msgid "MMM d[ yyyy]{ '&#8212;'[ MMM] d yyyy}"
-msgstr "MMM d[ yyyy]{ '&#8212;'[ MMM] d yyyy}"
-
-#: js/calendar.js:837
-msgid "dddd, MMM d, yyyy"
-msgstr ""
-
-#: lib/app.php:125
-msgid "Birthday"
-msgstr "Födelsedag"
-
-#: lib/app.php:126
-msgid "Business"
-msgstr "Företag"
-
-#: lib/app.php:127
-msgid "Call"
-msgstr "Ringa"
-
-#: lib/app.php:128
-msgid "Clients"
-msgstr "Klienter"
-
-#: lib/app.php:129
-msgid "Deliverer"
-msgstr "Leverantör"
-
-#: lib/app.php:130
-msgid "Holidays"
-msgstr "Semester"
-
-#: lib/app.php:131
-msgid "Ideas"
-msgstr "Idéer"
-
-#: lib/app.php:132
-msgid "Journey"
-msgstr "Resa"
-
-#: lib/app.php:133
-msgid "Jubilee"
-msgstr "Jubileum"
-
-#: lib/app.php:134
-msgid "Meeting"
-msgstr "Möte"
-
-#: lib/app.php:135
-msgid "Other"
-msgstr "Annat"
-
-#: lib/app.php:136
-msgid "Personal"
-msgstr "Personlig"
-
-#: lib/app.php:137
-msgid "Projects"
-msgstr "Projekt"
-
-#: lib/app.php:138
-msgid "Questions"
-msgstr "Frågor"
-
-#: lib/app.php:139
-msgid "Work"
-msgstr "Arbetet"
-
-#: lib/app.php:380
-=======
 #: appinfo/app.php:35 templates/calendar.php:15
 #: templates/part.eventform.php:33 templates/part.showevent.php:33
 msgid "Calendar"
@@ -272,7 +165,6 @@
 msgstr "av"
 
 #: lib/app.php:359 lib/app.php:399
->>>>>>> 46d6fd15
 msgid "unnamed"
 msgstr "Namn saknas"
 
@@ -831,13 +723,6 @@
 #: templates/part.showevent.php:23
 msgid "No categories selected"
 msgstr "Inga kategorier valda"
-<<<<<<< HEAD
-
-#: templates/part.showevent.php:25
-msgid "Select category"
-msgstr "Välj kategori"
-=======
->>>>>>> 46d6fd15
 
 #: templates/part.showevent.php:37
 msgid "of"
@@ -846,13 +731,10 @@
 #: templates/part.showevent.php:59 templates/part.showevent.php:67
 msgid "at"
 msgstr "på"
-<<<<<<< HEAD
-=======
 
 #: templates/settings.php:10
 msgid "General"
 msgstr ""
->>>>>>> 46d6fd15
 
 #: templates/settings.php:15
 msgid "Timezone"
@@ -874,15 +756,9 @@
 msgid "12h"
 msgstr "12h"
 
-<<<<<<< HEAD
-#: templates/settings.php:40
-msgid "First day of the week"
-msgstr "Första dagen av veckan"
-=======
 #: templates/settings.php:64
 msgid "Start week on"
 msgstr ""
->>>>>>> 46d6fd15
 
 #: templates/settings.php:76
 msgid "Cache"
