--- conflicted
+++ resolved
@@ -8,11 +8,7 @@
 msgstr ""
 "Project-Id-Version: ownCloud Core 5.0.0\n"
 "Report-Msgid-Bugs-To: translations@owncloud.org\n"
-<<<<<<< HEAD
-"POT-Creation-Date: 2013-04-23 01:58+0200\n"
-=======
 "POT-Creation-Date: 2013-05-01 01:59+0200\n"
->>>>>>> 6163a856
 "PO-Revision-Date: YEAR-MO-DA HO:MI+ZONE\n"
 "Last-Translator: FULL NAME <EMAIL@ADDRESS>\n"
 "Language-Team: LANGUAGE <LL@li.org>\n"
@@ -400,24 +396,27 @@
 msgid "Use the following link to reset your password: {link}"
 msgstr ""
 
-#: lostpassword/templates/lostpassword.php:3
+#: lostpassword/templates/lostpassword.php:4
+msgid ""
+"The link to reset your password has been sent to your email.<br>If you do "
+"not receive it within a reasonable amount of time, check your spam/junk "
+"folders.<br>If it is not there ask your local administrator ."
+msgstr ""
+
+#: lostpassword/templates/lostpassword.php:12
+msgid "Request failed!<br>Did you make sure your email/username was right?"
+msgstr ""
+
+#: lostpassword/templates/lostpassword.php:15
 msgid "You will receive a link to reset your password via Email."
 msgstr ""
 
-#: lostpassword/templates/lostpassword.php:5
-msgid "Reset email send."
-msgstr ""
-
-#: lostpassword/templates/lostpassword.php:8
-msgid "Request failed!"
-msgstr ""
-
-#: lostpassword/templates/lostpassword.php:11 templates/installation.php:48
+#: lostpassword/templates/lostpassword.php:18 templates/installation.php:48
 #: templates/login.php:19
 msgid "Username"
 msgstr ""
 
-#: lostpassword/templates/lostpassword.php:14
+#: lostpassword/templates/lostpassword.php:21
 msgid "Request reset"
 msgstr ""
 
@@ -561,7 +560,12 @@
 msgid "web services under your control"
 msgstr ""
 
-#: templates/layout.user.php:58
+#: templates/layout.user.php:36
+#, php-format
+msgid "%s is available. Get more information on how to update."
+msgstr ""
+
+#: templates/layout.user.php:61
 msgid "Log out"
 msgstr ""
 
