--- conflicted
+++ resolved
@@ -475,14 +475,9 @@
 		}
 	}
 	// hide log in button etc. when form fields not filled
-<<<<<<< HEAD
-	checkShowCredentials();
-	$('input#user, input#password').keyup(checkShowCredentials);
-=======
-        // commented out due to some browsers having issues with it
+	// commented out due to some browsers having issues with it
 	// checkShowCredentials();
 	// $('input#user, input#password').keyup(checkShowCredentials);
->>>>>>> 46d6fd15
 
 	$('#settings #expand').keydown(function(event) {
 		if (event.which == 13 || event.which == 32) {
@@ -540,7 +535,7 @@
 			}
 		}
 
-	    return res;
+		return res;
 	};
 }
 
@@ -548,7 +543,7 @@
  * Filter Jquery selector by attribute value
  **/
 $.fn.filterAttr = function(attr_name, attr_value) {
-   return this.filter(function() { return $(this).attr(attr_name) === attr_value; });
+	return this.filter(function() { return $(this).attr(attr_name) === attr_value; });
 };
 
 function humanFileSize(size) {
