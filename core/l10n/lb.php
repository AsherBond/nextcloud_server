--- conflicted
+++ resolved
@@ -1,37 +1,15 @@
 <?php $TRANSLATIONS = array(
 "No category to add?" => "Keng Kategorie fir bäizesetzen?",
 "This category already exists: " => "Des Kategorie existéiert schonn:",
-<<<<<<< HEAD
-"Settings" => "Astellungen",
-"January" => "Januar",
-"February" => "Februar",
-"March" => "Mäerz",
-"April" => "Abrëll",
-"May" => "Mee",
-"June" => "Juni",
-"July" => "Juli",
-"August" => "August",
-"September" => "September",
-"October" => "Oktober",
-"November" => "November",
-"December" => "Dezember",
-=======
 "No categories selected for deletion." => "Keng Kategorien ausgewielt fir ze läschen.",
 "Settings" => "Astellungen",
->>>>>>> d1c0f2a7
 "Cancel" => "Ofbriechen",
 "No" => "Nee",
 "Yes" => "Jo",
 "Ok" => "OK",
-<<<<<<< HEAD
-"No categories selected for deletion." => "Keng Kategorien ausgewielt fir ze läschen.",
-"Error" => "Fehler",
-"Password" => "Passwuert",
-=======
 "Error" => "Fehler",
 "Password" => "Passwuert",
 "create" => "erstellen",
->>>>>>> d1c0f2a7
 "ownCloud password reset" => "ownCloud Passwuert reset",
 "Use the following link to reset your password: {link}" => "Benotz folgende Link fir däi Passwuert ze reseten: {link}",
 "You will receive a link to reset your password via Email." => "Du kriss en Link fir däin Passwuert nei ze setzen via Email geschéckt.",
